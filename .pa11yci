--- conflicted
+++ resolved
@@ -1,7 +1,7 @@
 {
   "defaults": {
     "concurrency": 1,
-    "standard": "WCAG2AA"
+    "standard": "WCAG2AA",
    },
   "urls": [
     {
@@ -26,7 +26,6 @@
     },
     {
       "url": "http://localhost:3000/?orgId=1&search=open",
-<<<<<<< HEAD
       "hideElements": ".sidemenu"
     },
     {
@@ -59,42 +58,8 @@
     },
     {
       "url": "http://localhost:3000/dashboards",
-      "hideElements": ".sidemenu"
-=======
+      "hideElements": ".sidemenu",
       "rootElement": ".main-view"
-    },
-    {
-      "url": "http://localhost:3000/alerting/list",
-      "rootElement": ".main-view"
-    },
-    {
-      "url": "http://localhost:3000/datasources",
-      "rootElement": ".main-view"
-    },
-    {
-      "url": "http://localhost:3000/org/users",
-      "rootElement": ".main-view"
-    },
-    {
-      "url": "http://localhost:3000/org/teams",
-      "rootElement": ".main-view"
-    },
-    {
-      "url": "http://localhost:3000/plugins",
-      "rootElement": ".main-view"
-    },
-    {
-      "url": "http://localhost:3000/org",
-      "rootElement": ".main-view"
-    },
-    {
-      "url": "http://localhost:3000/org/apikeys",
-      "rootElement": ".main-view"
-    },
-    {
-      "url": "http://localhost:3000/dashboards",
-      "rootElement": ".main-view"
->>>>>>> c0b0ae7b
     }
   ]
 }