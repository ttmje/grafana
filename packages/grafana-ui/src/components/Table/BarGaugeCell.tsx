--- conflicted
+++ resolved
@@ -2,7 +2,7 @@
 import React, { FC } from 'react';
 
 import { ThresholdsConfig, ThresholdsMode, VizOrientation, getFieldConfigWithMinMax } from '@grafana/data';
-import { BarGaugeDisplayMode, BarGaugeValueMode, TableFieldOptions } from '@grafana/schema';
+import { BarGaugeDisplayMode, BarGaugeValueMode } from '@grafana/schema';
 
 import { BarGauge } from '../BarGauge/BarGauge';
 import { DataLinksContextMenu, DataLinksContextMenuApi } from '../DataLinks/DataLinksContextMenu';
@@ -26,6 +26,8 @@
 
 export const BarGaugeCell: FC<TableCellProps> = (props) => {
   const { field, innerWidth, tableStyles, cell, cellProps, row } = props;
+  const displayValue = field.display!(cell.value);
+  const cellOptions = getCellOptions(field);
 
   let config = getFieldConfigWithMinMax(field, false);
   if (!config.thresholds) {
@@ -35,32 +37,13 @@
     };
   }
 
-  const displayValue = field.display!(cell.value);
-  const customFieldOptions: TableFieldOptions = field.config.custom;
-  const cellOptions = customFieldOptions.cellOptions;
-
-  // Set default display mode
+  // Set default display mode and update if defined
+  // and update the valueMode if defined
   let barGaugeMode: BarGaugeDisplayMode = BarGaugeDisplayMode.Gradient;
-  let valueMode = BarGaugeValueMode.Color;
-
-<<<<<<< HEAD
-  // If we're using the old settings format check for old values from displayMode
-  if (customFieldOptions.displayMode) {
-    if (customFieldOptions.displayMode === TableCellDisplayMode.LcdGauge) {
-      barGaugeMode = BarGaugeDisplayMode.Lcd;
-    } else if (customFieldOptions.displayMode === TableCellDisplayMode.BasicGauge) {
-      barGaugeMode = BarGaugeDisplayMode.Basic;
-    }
-  }
-  // Otherwise we check cell type
-  else if (cellOptions.type === TableCellDisplayMode.Gauge) {
-    barGaugeMode = cellOptions.mode ?? BarGaugeDisplayMode.Gradient;
-    valueMode = cellOptions.valueMode ?? BarGaugeValueMode.Color;
-=======
-  const cellOptions = getCellOptions(field);
+  let valueMode: BarGaugeValueMode | undefined = undefined;
   if (cellOptions.type === TableCellDisplayMode.Gauge) {
     barGaugeMode = cellOptions.mode ?? BarGaugeDisplayMode.Gradient;
->>>>>>> 29c8ce12
+    valueMode = cellOptions.valueMode !== undefined ? cellOptions.valueMode : BarGaugeValueMode.Text;
   }
 
   const getLinks = () => {
