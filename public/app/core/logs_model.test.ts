import {
  DataFrame,
  FieldType,
  LogLevel,
  LogRowModel,
  LogsDedupStrategy,
  LogsMetaKind,
  MutableDataFrame,
  toDataFrame,
<<<<<<< HEAD
  LogRowModel,
  SemanticType,
=======
>>>>>>> 816b611e
} from '@grafana/data';
import { dataFrameToLogsModel, dedupLogRows } from './logs_model';

describe('dedupLogRows()', () => {
  test('should return rows as is when dedup is set to none', () => {
    const rows: LogRowModel[] = [
      {
        entry: 'WARN test 1.23 on [xxx]',
      },
      {
        entry: 'WARN test 1.23 on [xxx]',
      },
    ] as any;
    expect(dedupLogRows(rows, LogsDedupStrategy.none)).toMatchObject(rows);
  });

  test('should dedup on exact matches', () => {
    const rows: LogRowModel[] = [
      {
        entry: 'WARN test 1.23 on [xxx]',
      },
      {
        entry: 'WARN test 1.23 on [xxx]',
      },
      {
        entry: 'INFO test 2.44 on [xxx]',
      },
      {
        entry: 'WARN test 1.23 on [xxx]',
      },
    ] as any;
    expect(dedupLogRows(rows, LogsDedupStrategy.exact)).toEqual([
      {
        duplicates: 1,
        entry: 'WARN test 1.23 on [xxx]',
      },
      {
        duplicates: 0,
        entry: 'INFO test 2.44 on [xxx]',
      },
      {
        duplicates: 0,
        entry: 'WARN test 1.23 on [xxx]',
      },
    ]);
  });

  test('should dedup on number matches', () => {
    const rows: LogRowModel[] = [
      {
        entry: 'WARN test 1.2323423 on [xxx]',
      },
      {
        entry: 'WARN test 1.23 on [xxx]',
      },
      {
        entry: 'INFO test 2.44 on [xxx]',
      },
      {
        entry: 'WARN test 1.23 on [xxx]',
      },
    ] as any;
    expect(dedupLogRows(rows, LogsDedupStrategy.numbers)).toEqual([
      {
        duplicates: 1,
        entry: 'WARN test 1.2323423 on [xxx]',
      },
      {
        duplicates: 0,
        entry: 'INFO test 2.44 on [xxx]',
      },
      {
        duplicates: 0,
        entry: 'WARN test 1.23 on [xxx]',
      },
    ]);
  });

  test('should dedup on signature matches', () => {
    const rows: LogRowModel[] = [
      {
        entry: 'WARN test 1.2323423 on [xxx]',
      },
      {
        entry: 'WARN test 1.23 on [xxx]',
      },
      {
        entry: 'INFO test 2.44 on [xxx]',
      },
      {
        entry: 'WARN test 1.23 on [xxx]',
      },
    ] as any;
    expect(dedupLogRows(rows, LogsDedupStrategy.signature)).toEqual([
      {
        duplicates: 3,
        entry: 'WARN test 1.2323423 on [xxx]',
      },
    ]);
  });

  test('should return to non-deduped state on same log result', () => {
    const rows: LogRowModel[] = [
      {
        entry: 'INFO 123',
      },
      {
        entry: 'WARN 123',
      },
      {
        entry: 'WARN 123',
      },
    ] as any;
    expect(dedupLogRows(rows, LogsDedupStrategy.exact)).toEqual([
      {
        duplicates: 0,
        entry: 'INFO 123',
      },
      {
        duplicates: 1,
        entry: 'WARN 123',
      },
    ]);

    expect(dedupLogRows(rows, LogsDedupStrategy.none)).toEqual(rows);
  });
});

const emptyLogsModel: any = {
  hasUniqueLabels: false,
  rows: [],
  meta: [],
  series: [],
};

describe('dataFrameToLogsModel', () => {
  it('given empty series should return empty logs model', () => {
    expect(dataFrameToLogsModel([] as DataFrame[], 0, 'utc')).toMatchObject(emptyLogsModel);
  });

  it('given series without correct series name should return empty logs model', () => {
    const series: DataFrame[] = [
      toDataFrame({
        fields: [],
      }),
    ];
    expect(dataFrameToLogsModel(series, 0, 'utc')).toMatchObject(emptyLogsModel);
  });

  it('given series without a time field should return empty logs model', () => {
    const series: DataFrame[] = [
      new MutableDataFrame({
        fields: [
          {
            name: 'message',
            type: FieldType.string,
            values: [],
          },
        ],
      }),
    ];
    expect(dataFrameToLogsModel(series, 0, 'utc')).toMatchObject(emptyLogsModel);
  });

  it('given series without a string field should return empty logs model', () => {
    const series: DataFrame[] = [
      new MutableDataFrame({
        fields: [
          {
            name: 'time',
            type: {
              value: FieldType.number,
              semantic: SemanticType.time,
            },
            values: [],
          },
        ],
      }),
    ];
    expect(dataFrameToLogsModel(series, 0, 'utc')).toMatchObject(emptyLogsModel);
  });

  it('given one series should return expected logs model', () => {
    const series: DataFrame[] = [
      new MutableDataFrame({
        fields: [
          {
            name: 'time',
            type: {
              value: FieldType.number,
              semantic: SemanticType.time,
            },
            values: ['2019-04-26T09:28:11.352440161Z', '2019-04-26T14:42:50.991981292Z'],
          },
          {
            name: 'message',
            type: FieldType.string,
            values: [
              't=2019-04-26T11:05:28+0200 lvl=info msg="Initializing DatasourceCacheService" logger=server',
              't=2019-04-26T16:42:50+0200 lvl=eror msg="new token…t unhashed token=56d9fdc5c8b7400bd51b060eea8ca9d7',
            ],
            labels: {
              filename: '/var/log/grafana/grafana.log',
              job: 'grafana',
            },
          },
          {
            name: 'id',
            type: FieldType.string,
            values: ['foo', 'bar'],
          },
        ],
        meta: {
          limit: 1000,
        },
      }),
    ];
    const logsModel = dataFrameToLogsModel(series, 0, 'utc');
    expect(logsModel.hasUniqueLabels).toBeFalsy();
    expect(logsModel.rows).toHaveLength(2);
    expect(logsModel.rows).toMatchObject([
      {
        entry: 't=2019-04-26T11:05:28+0200 lvl=info msg="Initializing DatasourceCacheService" logger=server',
        labels: { filename: '/var/log/grafana/grafana.log', job: 'grafana' },
        logLevel: 'info',
        uniqueLabels: {},
        uid: 'foo',
      },
      {
        entry: 't=2019-04-26T16:42:50+0200 lvl=eror msg="new token…t unhashed token=56d9fdc5c8b7400bd51b060eea8ca9d7',
        labels: { filename: '/var/log/grafana/grafana.log', job: 'grafana' },
        logLevel: 'error',
        uniqueLabels: {},
        uid: 'bar',
      },
    ]);

    expect(logsModel.series).toHaveLength(2);
    expect(logsModel.meta).toHaveLength(2);
    expect(logsModel.meta![0]).toMatchObject({
      label: 'Common labels',
      value: series[0].fields[1].labels,
      kind: LogsMetaKind.LabelsMap,
    });
    expect(logsModel.meta![1]).toMatchObject({
      label: 'Limit',
      value: `1000 (2 returned)`,
      kind: LogsMetaKind.String,
    });
  });

  it('given one series without labels should return expected logs model', () => {
    const series: DataFrame[] = [
      new MutableDataFrame({
        fields: [
          {
            name: 'time',
            type: {
              value: FieldType.number,
              semantic: SemanticType.time,
            },
            values: ['1970-01-01T00:00:01Z'],
          },
          {
            name: 'message',
            type: FieldType.string,
            values: ['WARN boooo'],
          },
          {
            name: 'level',
            type: FieldType.string,
            values: ['dbug'],
          },
        ],
      }),
    ];
    const logsModel = dataFrameToLogsModel(series, 0, 'utc');
    expect(logsModel.rows).toHaveLength(1);
    expect(logsModel.rows).toMatchObject([
      {
        entry: 'WARN boooo',
        labels: undefined,
        logLevel: LogLevel.debug,
        uniqueLabels: {},
      },
    ]);
  });

  it('given multiple series with unique times should return expected logs model', () => {
    const series: DataFrame[] = [
      toDataFrame({
        fields: [
          {
            name: 'ts',
            type: {
              value: FieldType.string,
              semantic: SemanticType.time,
            },
            values: ['1970-01-01T00:00:01Z'],
          },
          {
            name: 'line',
            type: {
              value: FieldType.string,
            },
            values: ['WARN boooo'],
            labels: {
              foo: 'bar',
              baz: '1',
              level: 'dbug',
            },
          },
          {
            name: 'id',
            type: {
              value: FieldType.string,
            },
            values: ['0'],
          },
        ],
      }),
      toDataFrame({
        name: 'logs',
        fields: [
          {
            name: 'time',
            type: {
              value: FieldType.string,
              semantic: SemanticType.time,
            },
            values: ['1970-01-01T00:00:00Z', '1970-01-01T00:00:02Z'],
          },
          {
            name: 'message',
            type: {
              value: FieldType.string,
            },
            values: ['INFO 1', 'INFO 2'],
            labels: {
              foo: 'bar',
              baz: '2',
              level: 'err',
            },
          },
          {
            name: 'id',
            type: {
              value: FieldType.string,
            },
            values: ['1', '2'],
          },
        ],
      }),
    ];
    const logsModel = dataFrameToLogsModel(series, 0, 'utc');
    expect(logsModel.hasUniqueLabels).toBeTruthy();
    expect(logsModel.rows).toHaveLength(3);
    expect(logsModel.rows).toMatchObject([
      {
        entry: 'INFO 1',
        labels: { foo: 'bar', baz: '2' },
        logLevel: LogLevel.error,
        uniqueLabels: { baz: '2' },
      },
      {
        entry: 'WARN boooo',
        labels: { foo: 'bar', baz: '1' },
        logLevel: LogLevel.debug,
        uniqueLabels: { baz: '1' },
      },
      {
        entry: 'INFO 2',
        labels: { foo: 'bar', baz: '2' },
        logLevel: LogLevel.error,
        uniqueLabels: { baz: '2' },
      },
    ]);

    expect(logsModel.series).toHaveLength(2);
    expect(logsModel.meta).toHaveLength(1);
    expect(logsModel.meta![0]).toMatchObject({
      label: 'Common labels',
      value: {
        foo: 'bar',
      },
      kind: LogsMetaKind.LabelsMap,
    });
  });
  it('given multiple series with equal times should return expected logs model', () => {
    const series: DataFrame[] = [
      toDataFrame({
        fields: [
          {
            name: 'ts',
            type: {
              value: FieldType.string,
              semantic: SemanticType.time,
            },
            values: ['1970-01-01T00:00:00Z'],
          },
          {
            name: 'line',
            type: {
              value: FieldType.string,
            },
            values: ['WARN boooo 1'],
            labels: {
              foo: 'bar',
              baz: '1',
              level: 'dbug',
            },
          },
          {
            name: 'id',
            type: {
              value: FieldType.string,
            },
            values: ['0'],
          },
        ],
      }),
      toDataFrame({
        fields: [
          {
            name: 'ts',
            type: {
              value: FieldType.string,
              semantic: SemanticType.time,
            },
            values: ['1970-01-01T00:00:01Z'],
          },
          {
            name: 'line',
            type: {
              value: FieldType.string,
            },
            values: ['WARN boooo 2'],
            labels: {
              foo: 'bar',
              baz: '2',
              level: 'dbug',
            },
          },
          {
            name: 'id',
            type: FieldType.string,
            values: ['1'],
          },
        ],
      }),
      toDataFrame({
        name: 'logs',
        fields: [
          {
            name: 'time',
            type: {
              value: FieldType.number,
              semantic: SemanticType.time,
            },
            values: ['1970-01-01T00:00:00Z', '1970-01-01T00:00:01Z'],
          },
          {
            name: 'message',
            type: FieldType.string,
            values: ['INFO 1', 'INFO 2'],
            labels: {
              foo: 'bar',
              baz: '2',
              level: 'err',
            },
          },
          {
            name: 'id',
            type: FieldType.string,
            values: ['2', '3'],
          },
        ],
      }),
    ];
    const logsModel = dataFrameToLogsModel(series, 0, 'utc');
    expect(logsModel.hasUniqueLabels).toBeTruthy();
    expect(logsModel.rows).toHaveLength(4);
    expect(logsModel.rows).toMatchObject([
      {
        entry: 'WARN boooo 1',
        labels: { foo: 'bar', baz: '1' },
        logLevel: LogLevel.debug,
        uniqueLabels: { baz: '1' },
      },
      {
        entry: 'INFO 1',
        labels: { foo: 'bar', baz: '2' },
        logLevel: LogLevel.error,
        uniqueLabels: { baz: '2' },
      },
      {
        entry: 'WARN boooo 2',
        labels: { foo: 'bar', baz: '2' },
        logLevel: LogLevel.debug,
        uniqueLabels: { baz: '2' },
      },
      {
        entry: 'INFO 2',
        labels: { foo: 'bar', baz: '2' },
        logLevel: LogLevel.error,
        uniqueLabels: { baz: '2' },
      },
    ]);
  });

  it('should fallback to row index if no id', () => {
    const series: DataFrame[] = [
      toDataFrame({
        labels: { foo: 'bar' },
        fields: [
          {
            name: 'ts',
            type: {
              value: FieldType.string,
              semantic: SemanticType.time,
            },
            values: ['1970-01-01T00:00:00Z'],
          },
          {
            name: 'line',
            type: FieldType.string,
            values: ['WARN boooo 1'],
          },
        ],
      }),
    ];
    const logsModel = dataFrameToLogsModel(series, 0, 'utc');
    expect(logsModel.rows[0].uid).toBe('0');
  });

  it('given multiple series with equal ids should return expected logs model', () => {
    const series: DataFrame[] = [
      toDataFrame({
        fields: [
          {
            name: 'ts',
            type: {
              value: FieldType.string,
              semantic: SemanticType.time,
            },
            values: ['1970-01-01T00:00:00Z'],
          },
          {
            name: 'line',
            type: FieldType.string,
            values: ['WARN boooo 1'],
            labels: {
              foo: 'bar',
              baz: '1',
              level: 'dbug',
            },
          },
          {
            name: 'id',
            type: FieldType.string,
            values: ['0'],
          },
        ],
      }),
      toDataFrame({
        fields: [
          {
            name: 'ts',
            type: {
              value: FieldType.string,
              semantic: SemanticType.time,
            },
            values: ['1970-01-01T00:00:01Z'],
          },
          {
            name: 'line',
            type: FieldType.string,
            values: ['WARN boooo 2'],
            labels: {
              foo: 'bar',
              baz: '2',
              level: 'dbug',
            },
          },
          {
            name: 'id',
            type: FieldType.string,
            values: ['1'],
          },
        ],
      }),
      toDataFrame({
        fields: [
          {
            name: 'ts',
            type: {
              value: FieldType.string,
              semantic: SemanticType.time,
            },
            values: ['1970-01-01T00:00:01Z'],
          },
          {
            name: 'line',
            type: FieldType.string,
            values: ['WARN boooo 2'],
            labels: {
              foo: 'bar',
              baz: '2',
              level: 'dbug',
            },
          },
          {
            name: 'id',
            type: FieldType.string,
            values: ['1'],
          },
        ],
      }),
    ];
    const logsModel = dataFrameToLogsModel(series, 0, 'utc');
    expect(logsModel.hasUniqueLabels).toBeTruthy();
    expect(logsModel.rows).toHaveLength(2);
    expect(logsModel.rows).toMatchObject([
      {
        entry: 'WARN boooo 1',
        labels: { foo: 'bar' },
        logLevel: LogLevel.debug,
        uniqueLabels: { baz: '1' },
      },
      {
        entry: 'WARN boooo 2',
        labels: { foo: 'bar' },
        logLevel: LogLevel.debug,
        uniqueLabels: { baz: '2' },
      },
    ]);
  });
});<|MERGE_RESOLUTION|>--- conflicted
+++ resolved
@@ -7,11 +7,7 @@
   LogsMetaKind,
   MutableDataFrame,
   toDataFrame,
-<<<<<<< HEAD
-  LogRowModel,
   SemanticType,
-=======
->>>>>>> 816b611e
 } from '@grafana/data';
 import { dataFrameToLogsModel, dedupLogRows } from './logs_model';
 
