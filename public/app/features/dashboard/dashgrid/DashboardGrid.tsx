--- conflicted
+++ resolved
@@ -77,7 +77,7 @@
     this.state = { animated: false };
 
     // subscribe to dashboard events
-    let dashboard = this.props.dashboard;
+    const dashboard = this.props.dashboard;
     dashboard.on('panel-added', this.triggerForceUpdate.bind(this));
     dashboard.on('panel-removed', this.triggerForceUpdate.bind(this));
     dashboard.on('repeats-processed', this.triggerForceUpdate.bind(this));
@@ -91,13 +91,8 @@
     const layout = [];
     this.panelMap = {};
 
-<<<<<<< HEAD
-    for (let panel of this.props.dashboard.panels) {
-      let stringId = panel.id.toString();
-=======
-    for (const panel of this.dashboard.panels) {
+    for (const panel of this.props.dashboard.panels) {
       const stringId = panel.id.toString();
->>>>>>> 35a24032
       this.panelMap[stringId] = panel;
 
       if (!panel.gridPos) {
@@ -179,20 +174,11 @@
     const panelElements = [];
     console.log('render panels');
 
-<<<<<<< HEAD
-    for (let panel of this.props.dashboard.panels) {
+    for (const panel of this.props.dashboard.panels) {
       const panelClasses = classNames({ panel: true, 'panel--fullscreen': panel.fullscreen });
       panelElements.push(
-        <div key={panel.id.toString()} className={panelClasses}>
+        <div key={panel.id.toString()} className={panelClasses} id={`panel-${panel.id}`}>
           <DashboardPanel panel={panel} dashboard={this.props.dashboard} panelType={panel.type} />
-=======
-    for (const panel of this.dashboard.panels) {
-      const panelClasses = classNames({ panel: true, 'panel--fullscreen': panel.fullscreen });
-      panelElements.push(
-        /** panel-id is set for html bookmarks */
-        <div key={panel.id.toString()} className={panelClasses} id={`panel-${panel.id.toString()}`}>
-          <DashboardPanel panel={panel} getPanelContainer={this.props.getPanelContainer} />
->>>>>>> 35a24032
         </div>
       );
     }
