--- conflicted
+++ resolved
@@ -13,14 +13,8 @@
   panelSearch: any;
 
   /** @ngInject */
-<<<<<<< HEAD
-  constructor(private $scope, private $timeout, private $rootScope, dashboardSrv) {
+  constructor(private $rootScope, dashboardSrv) {
     this.dashboard = dashboardSrv.getCurrent();
-=======
-  constructor(private $timeout, private $rootScope) {
-    this.row = this.rowCtrl.row;
-    this.dashboard = this.rowCtrl.dashboard;
->>>>>>> 79b873e4
     this.activeIndex = 0;
 
     this.allPanels = _.chain(config.panels)
