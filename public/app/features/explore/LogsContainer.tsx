--- conflicted
+++ resolved
@@ -25,12 +25,9 @@
   scanRange?: RawTimeRange;
   showingLogs: boolean;
   toggleLogs: typeof toggleLogs;
-<<<<<<< HEAD
   changeDedupStrategy: typeof changeDedupStrategy;
   dedupStrategy: LogsDedupStrategy;
-=======
   width: number;
->>>>>>> ba2f698b
 }
 
 export class LogsContainer extends PureComponent<LogsContainerProps> {
@@ -55,12 +52,8 @@
       range,
       showingLogs,
       scanning,
-<<<<<<< HEAD
-      scanRange
-=======
       scanRange,
       width,
->>>>>>> ba2f698b
     } = this.props;
 
     return (
