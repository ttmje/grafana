--- conflicted
+++ resolved
@@ -12,11 +12,7 @@
   getLogsVolumeAbsoluteRange,
   GrafanaTheme2,
 } from '@grafana/data';
-<<<<<<< HEAD
-import { TooltipDisplayMode, useStyles2, useTheme2 } from '@grafana/ui';
-=======
-import { Button, Collapse, Icon, InlineField, Tooltip, TooltipDisplayMode, useStyles2, useTheme2 } from '@grafana/ui';
->>>>>>> 6e7187a0
+import { Icon, Tooltip, TooltipDisplayMode, useStyles2, useTheme2 } from '@grafana/ui';
 
 import { ExploreGraph } from './Graph/ExploreGraph';
 
@@ -76,41 +72,23 @@
     }
   }
 
-<<<<<<< HEAD
-=======
-  let extraInfo;
-  if (logsVolumeData.data[0]?.meta?.custom?.logsVolumeType !== LogsVolumeType.Limited) {
-    const zoomRatio = logsLevelZoomRatio(logsVolumeData, range);
+  let extraInfoComponent = <span>{extraInfo}</span>
 
-    if (zoomRatio !== undefined && zoomRatio < 1) {
-      extraInfo = (
-        <InlineField label="Reload log volume" transparent>
-          <Button size="xs" icon="sync" variant="secondary" onClick={onLoadLogsVolume} id="reload-volume" />
-        </InlineField>
-      );
-    }
-  } else {
-    extraInfo = (
-      <div className={styles.oldInfoText}>
-        This datasource does not support full-range histograms. The graph is based on the logs seen in the response.
-      </div>
-    );
-  }
   if (logsVolumeData.state === LoadingState.Streaming) {
-    extraInfo = (
+    extraInfoComponent = (
       <>
-        {extraInfo}
+        {extraInfoComponent}
         <Tooltip content="Streaming">
           <Icon name="circle-mono" size="md" className={styles.streaming} data-testid="logs-volume-streaming" />
         </Tooltip>
       </>
     );
   }
->>>>>>> 6e7187a0
+
   return (
     <div style={{ height }} className={styles.contentContainer}>
       {LogsVolumePanelContent}
-      {extraInfo && <div className={styles.extraInfoContainer}>{extraInfo}</div>}
+      {extraInfoComponent && <div className={styles.extraInfoContainer}>{extraInfoComponent}</div>}
     </div>
   );
 }
