import { cloneDeep, defaults } from 'lodash';
import LRU from 'lru-cache';
import React from 'react';
import { forkJoin, lastValueFrom, merge, Observable, of, OperatorFunction, pipe, throwError } from 'rxjs';
import { catchError, filter, map, tap } from 'rxjs/operators';
import semver from 'semver/preload';

import {
  AbstractQuery,
  AnnotationEvent,
  AnnotationQueryRequest,
  CoreApp,
  DataFrame,
  DataQueryError,
  DataQueryRequest,
  DataQueryResponse,
  DataSourceInstanceSettings,
  DataSourceWithQueryExportSupport,
  DataSourceWithQueryImportSupport,
  dateMath,
  DateTime,
  dateTime,
  LoadingState,
  QueryFixAction,
  rangeUtil,
  ScopedVars,
  TimeRange,
} from '@grafana/data';
import {
  BackendDataSourceResponse,
  BackendSrvRequest,
  DataSourceWithBackend,
  FetchError,
  FetchResponse,
  getBackendSrv,
  isFetchError,
  toDataQueryResponse,
} from '@grafana/runtime';
import { Badge, BadgeColor, Tooltip } from '@grafana/ui';
import { safeStringifyValue } from 'app/core/utils/explore';
import { discoverDataSourceFeatures } from 'app/features/alerting/unified/api/buildInfo';
import { getTimeSrv, TimeSrv } from 'app/features/dashboard/services/TimeSrv';
import { getTemplateSrv, TemplateSrv } from 'app/features/templating/template_srv';
import { PromApiFeatures, PromApplication } from 'app/types/unified-alerting-dto';

import { addLabelToQuery } from './add_label_to_query';
import { AnnotationQueryEditor } from './components/AnnotationQueryEditor';
import PrometheusLanguageProvider from './language_provider';
import { expandRecordingRules, roundSecToLastMin, roundSecToNextMin } from './language_utils';
import { renderLegendFormat } from './legend';
import PrometheusMetricFindQuery from './metric_find_query';
import { getInitHints, getQueryHints } from './query_hints';
import { QueryEditorMode } from './querybuilder/shared/types';
import { getOriginalMetricName, transform, transformV2 } from './result_transformer';
import { trackQuery } from './tracking';
import {
  ExemplarTraceIdDestination,
  PromDataErrorResponse,
  PromDataSuccessResponse,
  PromExemplarData,
  PromMatrixData,
  PromOptions,
  PromQuery,
  PromQueryRequest,
  PromScalarData,
  PromVectorData,
} from './types';
import { PrometheusVariableSupport } from './variables';

const ANNOTATION_QUERY_STEP_DEFAULT = '60s';
const GET_AND_POST_METADATA_ENDPOINTS = ['api/v1/query', 'api/v1/query_range', 'api/v1/series', 'api/v1/labels'];

<<<<<<< HEAD
export enum PrometheusCacheLevel {
  low = 'low',
  medium = 'medium',
  high = 'high',
  none = 'none',
}
=======
export const InstantQueryRefIdIndex = '-Instant';
>>>>>>> 42be0e10

export class PrometheusDatasource
  extends DataSourceWithBackend<PromQuery, PromOptions>
  implements DataSourceWithQueryImportSupport<PromQuery>, DataSourceWithQueryExportSupport<PromQuery>
{
  type: string;
  editorSrc: string;
  ruleMappings: { [index: string]: string };
  url: string;
  id: number;
  directUrl: string;
  access: 'direct' | 'proxy';
  basicAuth: any;
  withCredentials: any;
  metricsNameCache = new LRU<string, string[]>({ max: 10 });
  interval: string;
  queryTimeout: string | undefined;
  httpMethod: string;
  languageProvider: PrometheusLanguageProvider;
  exemplarTraceIdDestinations: ExemplarTraceIdDestination[] | undefined;
  lookupsDisabled: boolean;
  customQueryParameters: any;
  datasourceConfigurationPrometheusFlavor?: PromApplication;
  datasourceConfigurationPrometheusVersion?: string;
  defaultEditor?: QueryEditorMode;
  exemplarsAvailable: boolean;
  subType: PromApplication;
  rulerEnabled: boolean;
  cacheLevel: PrometheusCacheLevel;

  constructor(
    instanceSettings: DataSourceInstanceSettings<PromOptions>,
    private readonly templateSrv: TemplateSrv = getTemplateSrv(),
    private readonly timeSrv: TimeSrv = getTimeSrv(),
    languageProvider?: PrometheusLanguageProvider
  ) {
    super(instanceSettings);

    this.type = 'prometheus';
    this.subType = PromApplication.Prometheus;
    this.rulerEnabled = false;
    this.editorSrc = 'app/features/prometheus/partials/query.editor.html';
    this.id = instanceSettings.id;
    this.url = instanceSettings.url!;
    this.access = instanceSettings.access;
    this.basicAuth = instanceSettings.basicAuth;
    this.withCredentials = instanceSettings.withCredentials;
    this.interval = instanceSettings.jsonData.timeInterval || '15s';
    this.queryTimeout = instanceSettings.jsonData.queryTimeout;
    this.httpMethod = instanceSettings.jsonData.httpMethod || 'GET';
    // `directUrl` is never undefined, we set it at https://github.com/grafana/grafana/blob/main/pkg/api/frontendsettings.go#L108
    // here we "fall back" to this.url to make typescript happy, but it should never happen
    this.directUrl = instanceSettings.jsonData.directUrl ?? this.url;
    this.exemplarTraceIdDestinations = instanceSettings.jsonData.exemplarTraceIdDestinations;
    this.ruleMappings = {};
    this.languageProvider = languageProvider ?? new PrometheusLanguageProvider(this);
    this.lookupsDisabled = instanceSettings.jsonData.disableMetricsLookup ?? false;
    this.customQueryParameters = new URLSearchParams(instanceSettings.jsonData.customQueryParameters);
    this.datasourceConfigurationPrometheusFlavor = instanceSettings.jsonData.prometheusType;
    this.datasourceConfigurationPrometheusVersion = instanceSettings.jsonData.prometheusVersion;
    this.defaultEditor = instanceSettings.jsonData.defaultEditor;
    this.variables = new PrometheusVariableSupport(this, this.templateSrv, this.timeSrv);
    this.exemplarsAvailable = true;
    this.cacheLevel = instanceSettings.jsonData.cacheLevel ?? PrometheusCacheLevel.low;

    // This needs to be here and cannot be static because of how annotations typing affects casting of data source
    // objects to DataSourceApi types.
    // We don't use the default processing for prometheus.
    // See standardAnnotationSupport.ts/[shouldUseMappingUI|shouldUseLegacyRunner]
    this.annotations = {
      QueryEditor: AnnotationQueryEditor,
    };
  }

  init = async () => {
    this.loadRules();
    this.exemplarsAvailable = await this.areExemplarsAvailable();
  };

  getQueryDisplayText(query: PromQuery) {
    return query.expr;
  }

  hasLabelsMatchAPISupport(): boolean {
    return (
      // https://github.com/prometheus/prometheus/releases/tag/v2.24.0
      this._isDatasourceVersionGreaterOrEqualTo('2.24.0', PromApplication.Prometheus) ||
      // All versions of Mimir support matchers for labels API
      this._isDatasourceVersionGreaterOrEqualTo('2.0.0', PromApplication.Mimir) ||
      // https://github.com/cortexproject/cortex/discussions/4542
      this._isDatasourceVersionGreaterOrEqualTo('1.11.0', PromApplication.Cortex) ||
      // https://github.com/thanos-io/thanos/pull/3566
      //https://github.com/thanos-io/thanos/releases/tag/v0.18.0
      this._isDatasourceVersionGreaterOrEqualTo('0.18.0', PromApplication.Thanos)
    );
  }

  _isDatasourceVersionGreaterOrEqualTo(targetVersion: string, targetFlavor: PromApplication): boolean {
    // User hasn't configured flavor/version yet, default behavior is to not support features that require version configuration when not provided
    if (!this.datasourceConfigurationPrometheusVersion || !this.datasourceConfigurationPrometheusFlavor) {
      return false;
    }

    if (targetFlavor !== this.datasourceConfigurationPrometheusFlavor) {
      return false;
    }

    return semver.gte(this.datasourceConfigurationPrometheusVersion, targetVersion);
  }

  _addTracingHeaders(httpOptions: PromQueryRequest, options: DataQueryRequest<PromQuery>) {
    httpOptions.headers = {};
    if (this.access === 'proxy') {
      httpOptions.headers['X-Dashboard-Id'] = options.dashboardId;
      httpOptions.headers['X-Dashboard-UID'] = options.dashboardUID;
      httpOptions.headers['X-Panel-Id'] = options.panelId;
    }
  }

  /**
   * Any request done from this data source should go through here as it contains some common processing for the
   * request. Any processing done here needs to be also copied on the backend as this goes through data source proxy
   * but not through the same code as alerting.
   */
  _request<T = any>(
    url: string,
    data: Record<string, string> | null,
    overrides: Partial<BackendSrvRequest> = {}
  ): Observable<FetchResponse<T>> {
    if (this.access === 'direct') {
      const error = new Error(
        'Browser access mode in the Prometheus datasource is no longer available. Switch to server access mode.'
      );
      return throwError(() => error);
    }

    data = data || {};
    for (const [key, value] of this.customQueryParameters) {
      if (data[key] == null) {
        data[key] = value;
      }
    }

    let queryUrl = this.url + url;
    if (url.startsWith(`/api/datasources/uid/${this.uid}`)) {
      // This url is meant to be a replacement for the whole URL. Replace the entire URL
      queryUrl = url;
    }

    const options: BackendSrvRequest = defaults(overrides, {
      url: queryUrl,
      method: this.httpMethod,
      headers: {},
    });

    if (options.method === 'GET') {
      if (data && Object.keys(data).length) {
        options.url =
          options.url +
          (options.url.search(/\?/) >= 0 ? '&' : '?') +
          Object.entries(data)
            .map(([k, v]) => `${encodeURIComponent(k)}=${encodeURIComponent(v)}`)
            .join('&');
      }
    } else {
      options.headers!['Content-Type'] = 'application/x-www-form-urlencoded';
      options.data = data;
    }

    if (this.basicAuth || this.withCredentials) {
      options.withCredentials = true;
    }

    if (this.basicAuth) {
      options.headers!.Authorization = this.basicAuth;
    }

    return getBackendSrv().fetch<T>(options);
  }

  async importFromAbstractQueries(abstractQueries: AbstractQuery[]): Promise<PromQuery[]> {
    return abstractQueries.map((abstractQuery) => this.languageProvider.importFromAbstractQuery(abstractQuery));
  }

  async exportToAbstractQueries(queries: PromQuery[]): Promise<AbstractQuery[]> {
    return queries.map((query) => this.languageProvider.exportToAbstractQuery(query));
  }

  // Use this for tab completion features, wont publish response to other components
  async metadataRequest<T = any>(url: string, params = {}, options?: Partial<BackendSrvRequest>) {
    // If URL includes endpoint that supports POST and GET method, try to use configured method. This might fail as POST is supported only in v2.10+.
    if (GET_AND_POST_METADATA_ENDPOINTS.some((endpoint) => url.includes(endpoint))) {
      try {
        return await lastValueFrom(
          this._request<T>(`/api/datasources/uid/${this.uid}/resources${url}`, params, {
            method: this.httpMethod,
            hideFromInspector: true,
            showErrorAlert: false,
            ...options,
          })
        );
      } catch (err) {
        // If status code of error is Method Not Allowed (405) and HTTP method is POST, retry with GET
        if (this.httpMethod === 'POST' && isFetchError(err) && (err.status === 405 || err.status === 400)) {
          console.warn(`Couldn't use configured POST HTTP method for this request. Trying to use GET method instead.`);
        } else {
          throw err;
        }
      }
    }

    return await lastValueFrom(
      this._request<T>(`/api/datasources/uid/${this.uid}/resources${url}`, params, {
        method: 'GET',
        hideFromInspector: true,
        ...options,
      })
    ); // toPromise until we change getTagValues, getTagKeys to Observable
  }

  interpolateQueryExpr(value: string | string[] = [], variable: any) {
    // if no multi or include all do not regexEscape
    if (!variable.multi && !variable.includeAll) {
      return prometheusRegularEscape(value);
    }

    if (typeof value === 'string') {
      return prometheusSpecialRegexEscape(value);
    }

    const escapedValues = value.map((val) => prometheusSpecialRegexEscape(val));

    if (escapedValues.length === 1) {
      return escapedValues[0];
    }

    return '(' + escapedValues.join('|') + ')';
  }

  targetContainsTemplate(target: PromQuery) {
    return this.templateSrv.containsTemplate(target.expr);
  }

  prepareTargets = (options: DataQueryRequest<PromQuery>, start: number, end: number) => {
    const queries: PromQueryRequest[] = [];
    const activeTargets: PromQuery[] = [];
    const clonedTargets = cloneDeep(options.targets);

    for (const target of clonedTargets) {
      if (!target.expr || target.hide) {
        continue;
      }

      target.requestId = options.panelId + target.refId;
      const metricName = this.languageProvider.histogramMetrics.find((m) => target.expr.includes(m));

      // In Explore, we run both (instant and range) queries if both are true (selected) or both are undefined (legacy Explore queries)
      if (options.app === CoreApp.Explore && target.range === target.instant) {
        // Create instant target
        const instantTarget: any = cloneDeep(target);
        instantTarget.format = 'table';
        instantTarget.instant = true;
        instantTarget.range = false;
        instantTarget.valueWithRefId = true;
        delete instantTarget.maxDataPoints;
        instantTarget.requestId += '_instant';

        // Create range target
        const rangeTarget: any = cloneDeep(target);
        rangeTarget.format = 'time_series';
        rangeTarget.instant = false;
        instantTarget.range = true;

        // Create exemplar query
        if (target.exemplar) {
          // Only create exemplar target for different metric names
          if (
            !metricName ||
            (metricName && !activeTargets.some((activeTarget) => activeTarget.expr.includes(metricName)))
          ) {
            const exemplarTarget = cloneDeep(target);
            exemplarTarget.instant = false;
            exemplarTarget.requestId += '_exemplar';
            queries.push(this.createQuery(exemplarTarget, options, start, end));
            activeTargets.push(exemplarTarget);
          }
          instantTarget.exemplar = false;
          rangeTarget.exemplar = false;
        }

        // Add both targets to activeTargets and queries arrays
        activeTargets.push(instantTarget, rangeTarget);
        queries.push(
          this.createQuery(instantTarget, options, start, end),
          this.createQuery(rangeTarget, options, start, end)
        );
        // If running only instant query in Explore, format as table
      } else if (target.instant && options.app === CoreApp.Explore) {
        const instantTarget: any = cloneDeep(target);
        instantTarget.format = 'table';
        queries.push(this.createQuery(instantTarget, options, start, end));
        activeTargets.push(instantTarget);
      } else {
        // It doesn't make sense to query for exemplars in dashboard if only instant is selected
        if (target.exemplar && !target.instant) {
          if (
            !metricName ||
            (metricName && !activeTargets.some((activeTarget) => activeTarget.expr.includes(metricName)))
          ) {
            const exemplarTarget = cloneDeep(target);
            exemplarTarget.requestId += '_exemplar';
            queries.push(this.createQuery(exemplarTarget, options, start, end));
            activeTargets.push(exemplarTarget);
          }
          target.exemplar = false;
        }
        queries.push(this.createQuery(target, options, start, end));
        activeTargets.push(target);
      }
    }

    return {
      queries,
      activeTargets,
    };
  };

  shouldRunExemplarQuery(target: PromQuery, request: DataQueryRequest<PromQuery>): boolean {
    if (target.exemplar) {
      // We check all already processed targets and only create exemplar target for not used metric names
      const metricName = this.languageProvider.histogramMetrics.find((m) => target.expr.includes(m));
      // Remove targets that weren't processed yet (in targets array they are after current target)
      const currentTargetIdx = request.targets.findIndex((t) => t.refId === target.refId);
      const targets = request.targets.slice(0, currentTargetIdx).filter((t) => !t.hide);

      if (!metricName || (metricName && !targets.some((t) => t.expr.includes(metricName)))) {
        return true;
      }
      return false;
    }
    return false;
  }

  processTargetV2(target: PromQuery, request: DataQueryRequest<PromQuery>) {
    const processedTargets: PromQuery[] = [];
    const processedTarget = {
      ...target,
      exemplar: this.shouldRunExemplarQuery(target, request),
      requestId: request.panelId + target.refId,
      // We need to pass utcOffsetSec to backend to calculate aligned range
      utcOffsetSec: this.timeSrv.timeRange().to.utcOffset() * 60,
    };
    if (target.instant && target.range) {
      // We have query type "Both" selected
      // We should send separate queries with different refId
      processedTargets.push(
        {
          ...processedTarget,
          refId: processedTarget.refId,
          instant: false,
        },
        {
          ...processedTarget,
          refId: processedTarget.refId + InstantQueryRefIdIndex,
          range: false,
        }
      );
    } else {
      processedTargets.push(processedTarget);
    }

    return processedTargets;
  }

  query(request: DataQueryRequest<PromQuery>): Observable<DataQueryResponse> {
    if (this.access === 'proxy') {
      const targets = request.targets.map((target) => this.processTargetV2(target, request));
      const startTime = new Date();
      return super.query({ ...request, targets: targets.flat() }).pipe(
        map((response) =>
          transformV2(response, request, { exemplarTraceIdDestinations: this.exemplarTraceIdDestinations })
        ),
        tap((response: DataQueryResponse) => {
          trackQuery(response, request, startTime);
        })
      );
      // Run queries trough browser/proxy
    } else {
      const start = this.getPrometheusTime(request.range.from, false);
      const end = this.getPrometheusTime(request.range.to, true);
      const { queries, activeTargets } = this.prepareTargets(request, start, end);

      // No valid targets, return the empty result to save a round trip.
      if (!queries || !queries.length) {
        return of({
          data: [],
          state: LoadingState.Done,
        });
      }

      if (request.app === CoreApp.Explore) {
        return this.exploreQuery(queries, activeTargets, end);
      }

      return this.panelsQuery(queries, activeTargets, end, request.requestId, request.scopedVars);
    }
  }

  private exploreQuery(queries: PromQueryRequest[], activeTargets: PromQuery[], end: number) {
    let runningQueriesCount = queries.length;

    const subQueries = queries.map((query, index) => {
      const target = activeTargets[index];

      const filterAndMapResponse = pipe(
        // Decrease the counter here. We assume that each request returns only single value and then completes
        // (should hold until there is some streaming requests involved).
        tap(() => runningQueriesCount--),
        filter((response: any) => (response.cancelled ? false : true)),
        map((response: any) => {
          const data = transform(response, {
            query,
            target,
            responseListLength: queries.length,
            exemplarTraceIdDestinations: this.exemplarTraceIdDestinations,
          });
          return {
            data,
            key: query.requestId,
            state: runningQueriesCount === 0 ? LoadingState.Done : LoadingState.Loading,
          } as DataQueryResponse;
        })
      );

      return this.runQuery(query, end, filterAndMapResponse);
    });

    return merge(...subQueries);
  }

  private panelsQuery(
    queries: PromQueryRequest[],
    activeTargets: PromQuery[],
    end: number,
    requestId: string,
    scopedVars: ScopedVars
  ) {
    const observables = queries.map((query, index) => {
      const target = activeTargets[index];

      const filterAndMapResponse = pipe(
        filter((response: any) => (response.cancelled ? false : true)),
        map((response: any) => {
          const data = transform(response, {
            query,
            target,
            responseListLength: queries.length,
            scopedVars,
            exemplarTraceIdDestinations: this.exemplarTraceIdDestinations,
          });
          return data;
        })
      );

      return this.runQuery(query, end, filterAndMapResponse);
    });

    return forkJoin(observables).pipe(
      map((results) => {
        const data = results.reduce((result, current) => {
          return [...result, ...current];
        }, []);
        return {
          data,
          key: requestId,
          state: LoadingState.Done,
        };
      })
    );
  }

  private runQuery<T>(query: PromQueryRequest, end: number, filter: OperatorFunction<any, T>): Observable<T> {
    if (query.instant) {
      return this.performInstantQuery(query, end).pipe(filter);
    }

    if (query.exemplar) {
      return this.getExemplars(query).pipe(
        catchError(() => {
          return of({
            data: [],
            state: LoadingState.Done,
          });
        }),
        filter
      );
    }

    return this.performTimeSeriesQuery(query, query.start, query.end).pipe(filter);
  }

  createQuery(target: PromQuery, options: DataQueryRequest<PromQuery>, start: number, end: number) {
    const query: PromQueryRequest = {
      hinting: target.hinting,
      instant: target.instant,
      exemplar: target.exemplar,
      step: 0,
      expr: '',
      requestId: target.requestId,
      refId: target.refId,
      start: 0,
      end: 0,
    };
    const range = Math.ceil(end - start);

    // options.interval is the dynamically calculated interval
    let interval: number = rangeUtil.intervalToSeconds(options.interval);
    // Minimum interval ("Min step"), if specified for the query, or same as interval otherwise.
    const minInterval = rangeUtil.intervalToSeconds(
      this.templateSrv.replace(target.interval || options.interval, options.scopedVars)
    );
    // Scrape interval as specified for the query ("Min step") or otherwise taken from the datasource.
    // Min step field can have template variables in it, make sure to replace it.
    const scrapeInterval = target.interval
      ? rangeUtil.intervalToSeconds(this.templateSrv.replace(target.interval, options.scopedVars))
      : rangeUtil.intervalToSeconds(this.interval);

    const intervalFactor = target.intervalFactor || 1;
    // Adjust the interval to take into account any specified minimum and interval factor plus Prometheus limits
    const adjustedInterval = this.adjustInterval(interval, minInterval, range, intervalFactor);
    let scopedVars = {
      ...options.scopedVars,
      ...this.getRangeScopedVars(options.range),
      ...this.getRateIntervalScopedVariable(adjustedInterval, scrapeInterval),
    };
    // If the interval was adjusted, make a shallow copy of scopedVars with updated interval vars
    if (interval !== adjustedInterval) {
      interval = adjustedInterval;
      scopedVars = Object.assign({}, options.scopedVars, {
        __interval: { text: interval + 's', value: interval + 's' },
        __interval_ms: { text: interval * 1000, value: interval * 1000 },
        ...this.getRateIntervalScopedVariable(interval, scrapeInterval),
        ...this.getRangeScopedVars(options.range),
      });
    }

    query.step = interval;

    let expr = target.expr;

    // Apply adhoc filters
    expr = this.enhanceExprWithAdHocFilters(expr);

    // Only replace vars in expression after having (possibly) updated interval vars
    query.expr = this.templateSrv.replace(expr, scopedVars, this.interpolateQueryExpr);

    // Align query interval with step to allow query caching and to ensure
    // that about-same-time query results look the same.
    const adjusted = alignRange(start, end, query.step, this.timeSrv.timeRange().to.utcOffset() * 60);
    query.start = adjusted.start;
    query.end = adjusted.end;
    this._addTracingHeaders(query, options);

    return query;
  }

  getRateIntervalScopedVariable(interval: number, scrapeInterval: number) {
    // Fall back to the default scrape interval of 15s if scrapeInterval is 0 for some reason.
    if (scrapeInterval === 0) {
      scrapeInterval = 15;
    }
    const rateInterval = Math.max(interval + scrapeInterval, 4 * scrapeInterval);
    return { __rate_interval: { text: rateInterval + 's', value: rateInterval + 's' } };
  }

  adjustInterval(interval: number, minInterval: number, range: number, intervalFactor: number) {
    // Prometheus will drop queries that might return more than 11000 data points.
    // Calculate a safe interval as an additional minimum to take into account.
    // Fractional safeIntervals are allowed, however serve little purpose if the interval is greater than 1
    // If this is the case take the ceil of the value.
    let safeInterval = range / 11000;
    if (safeInterval > 1) {
      safeInterval = Math.ceil(safeInterval);
    }
    return Math.max(interval * intervalFactor, minInterval, safeInterval);
  }

  performTimeSeriesQuery(query: PromQueryRequest, start: number, end: number) {
    if (start > end) {
      throw { message: 'Invalid time range' };
    }

    const url = '/api/v1/query_range';
    const data: any = {
      query: query.expr,
      start,
      end,
      step: query.step,
    };

    if (this.queryTimeout) {
      data['timeout'] = this.queryTimeout;
    }

    return this._request<PromDataSuccessResponse<PromMatrixData>>(url, data, {
      requestId: query.requestId,
      headers: query.headers,
    }).pipe(
      catchError((err: FetchError<PromDataErrorResponse<PromMatrixData>>) => {
        if (err.cancelled) {
          return of(err);
        }

        return throwError(this.handleErrors(err, query));
      })
    );
  }

  performInstantQuery(
    query: PromQueryRequest,
    time: number
  ): Observable<FetchResponse<PromDataSuccessResponse<PromVectorData | PromScalarData>> | FetchError> {
    const url = '/api/v1/query';
    const data: any = {
      query: query.expr,
      time,
    };

    if (this.queryTimeout) {
      data['timeout'] = this.queryTimeout;
    }

    return this._request<PromDataSuccessResponse<PromVectorData | PromScalarData>>(
      `/api/datasources/uid/${this.uid}/resources${url}`,
      data,
      {
        requestId: query.requestId,
        headers: query.headers,
      }
    ).pipe(
      catchError((err: FetchError<PromDataErrorResponse<PromVectorData | PromScalarData>>) => {
        if (err.cancelled) {
          return of(err);
        }

        return throwError(this.handleErrors(err, query));
      })
    );
  }

  handleErrors = (err: any, target: PromQuery) => {
    const error: DataQueryError = {
      message: (err && err.statusText) || 'Unknown error during query transaction. Please check JS console logs.',
      refId: target.refId,
    };

    if (err.data) {
      if (typeof err.data === 'string') {
        error.message = err.data;
      } else if (err.data.error) {
        error.message = safeStringifyValue(err.data.error);
      }
    } else if (err.message) {
      error.message = err.message;
    } else if (typeof err === 'string') {
      error.message = err;
    }

    error.status = err.status;
    error.statusText = err.statusText;

    return error;
  };

  metricFindQuery(query: string) {
    if (!query) {
      return Promise.resolve([]);
    }

    const scopedVars = {
      __interval: { text: this.interval, value: this.interval },
      __interval_ms: { text: rangeUtil.intervalToMs(this.interval), value: rangeUtil.intervalToMs(this.interval) },
      ...this.getRangeScopedVars(this.timeSrv.timeRange()),
    };
    const interpolated = this.templateSrv.replace(query, scopedVars, this.interpolateQueryExpr);
    const metricFindQuery = new PrometheusMetricFindQuery(this, interpolated);
    return metricFindQuery.process();
  }

  getRangeScopedVars(range: TimeRange = this.timeSrv.timeRange()) {
    const msRange = range.to.diff(range.from);
    const sRange = Math.round(msRange / 1000);
    return {
      __range_ms: { text: msRange, value: msRange },
      __range_s: { text: sRange, value: sRange },
      __range: { text: sRange + 's', value: sRange + 's' },
    };
  }

  async annotationQuery(options: AnnotationQueryRequest<PromQuery>): Promise<AnnotationEvent[]> {
    if (this.access === 'direct') {
      const error = new Error(
        'Browser access mode in the Prometheus datasource is no longer available. Switch to server access mode.'
      );
      return Promise.reject(error);
    }

    const annotation = options.annotation;
    const { expr = '' } = annotation;

    if (!expr) {
      return Promise.resolve([]);
    }

    const step = options.annotation.step || ANNOTATION_QUERY_STEP_DEFAULT;
    const queryModel = {
      expr,
      range: true,
      instant: false,
      exemplar: false,
      interval: step,
      refId: 'X',
      datasource: this.getRef(),
    };

    return await lastValueFrom(
      getBackendSrv()
        .fetch<BackendDataSourceResponse>({
          url: '/api/ds/query',
          method: 'POST',
          headers: this.getRequestHeaders(),
          data: {
            from: (this.getPrometheusTime(options.range.from, false) * 1000).toString(),
            to: (this.getPrometheusTime(options.range.to, true) * 1000).toString(),
            queries: [this.applyTemplateVariables(queryModel, {})],
          },
          requestId: `prom-query-${annotation.name}`,
        })
        .pipe(
          map((rsp: FetchResponse<BackendDataSourceResponse>) => {
            return this.processAnnotationResponse(options, rsp.data);
          })
        )
    );
  }

  processAnnotationResponse = (options: AnnotationQueryRequest<PromQuery>, data: BackendDataSourceResponse) => {
    const frames: DataFrame[] = toDataQueryResponse({ data: data }).data;
    if (!frames || !frames.length) {
      return [];
    }

    const annotation = options.annotation;
    const { tagKeys = '', titleFormat = '', textFormat = '' } = annotation;

    const step = rangeUtil.intervalToSeconds(annotation.step || ANNOTATION_QUERY_STEP_DEFAULT) * 1000;
    const tagKeysArray = tagKeys.split(',');

    const eventList: AnnotationEvent[] = [];

    for (const frame of frames) {
      const timeField = frame.fields[0];
      const valueField = frame.fields[1];
      const labels = valueField?.labels || {};

      const tags = Object.keys(labels)
        .filter((label) => tagKeysArray.includes(label))
        .map((label) => labels[label]);

      const timeValueTuple: Array<[number, number]> = [];

      let idx = 0;
      valueField.values.toArray().forEach((value: string) => {
        let timeStampValue: number;
        let valueValue: number;
        const time = timeField.values.get(idx);

        // If we want to use value as a time, we use value as timeStampValue and valueValue will be 1
        if (options.annotation.useValueForTime) {
          timeStampValue = Math.floor(parseFloat(value));
          valueValue = 1;
        } else {
          timeStampValue = Math.floor(parseFloat(time));
          valueValue = parseFloat(value);
        }

        idx++;
        timeValueTuple.push([timeStampValue, valueValue]);
      });

      const activeValues = timeValueTuple.filter((value) => value[1] > 0);
      const activeValuesTimestamps = activeValues.map((value) => value[0]);

      // Instead of creating singular annotation for each active event we group events into region if they are less
      // or equal to `step` apart.
      let latestEvent: AnnotationEvent | null = null;

      for (const timestamp of activeValuesTimestamps) {
        // We already have event `open` and we have new event that is inside the `step` so we just update the end.
        if (latestEvent && (latestEvent.timeEnd ?? 0) + step >= timestamp) {
          latestEvent.timeEnd = timestamp;
          continue;
        }

        // Event exists but new one is outside of the `step` so we add it to eventList.
        if (latestEvent) {
          eventList.push(latestEvent);
        }

        // We start a new region.
        latestEvent = {
          time: timestamp,
          timeEnd: timestamp,
          annotation,
          title: renderLegendFormat(titleFormat, labels),
          tags,
          text: renderLegendFormat(textFormat, labels),
        };
      }

      if (latestEvent) {
        // Finish up last point if we have one
        latestEvent.timeEnd = activeValuesTimestamps[activeValuesTimestamps.length - 1];
        eventList.push(latestEvent);
      }
    }

    return eventList;
  };

  getExemplars(query: PromQueryRequest) {
    const url = '/api/v1/query_exemplars';
    return this._request<PromDataSuccessResponse<PromExemplarData>>(
      url,
      { query: query.expr, start: query.start.toString(), end: query.end.toString() },
      { requestId: query.requestId, headers: query.headers }
    );
  }

  async getTagKeys(options?: any) {
    if (options?.series) {
      // Get tags for the provided series only
      const seriesLabels: Array<Record<string, string[]>> = await Promise.all(
        options.series.map((series: string) => this.languageProvider.fetchSeriesLabels(series))
      );
      // Combines tags from all options.series provided
      let tags: string[] = [];
      seriesLabels.map((value) => (tags = tags.concat(Object.keys(value))));
      const uniqueLabels = [...new Set(tags)];
      return uniqueLabels.map((value: any) => ({ text: value }));
    } else {
      // Get all tags
      const params = this.getTimeRangeParams();
      const result = await this.metadataRequest('/api/v1/labels', params);
      return result?.data?.data?.map((value: any) => ({ text: value })) ?? [];
    }
  }

  async getTagValues(options: { key?: string } = {}) {
    const params = this.getTimeRangeParams();
    const result = await this.metadataRequest(`/api/v1/label/${options.key}/values`, params);
    return result?.data?.data?.map((value: any) => ({ text: value })) ?? [];
  }

  async getBuildInfo() {
    try {
      const buildInfo = await discoverDataSourceFeatures({ url: this.url, name: this.name, type: 'prometheus' });
      return buildInfo;
    } catch (error) {
      // We don't want to break the rest of functionality if build info does not work correctly
      return undefined;
    }
  }

  getBuildInfoMessage(buildInfo: PromApiFeatures) {
    const enabled = <Badge color="green" icon="check" text="Ruler API enabled" />;
    const disabled = <Badge color="orange" icon="exclamation-triangle" text="Ruler API not enabled" />;
    const unsupported = (
      <Tooltip
        placement="top"
        content="Prometheus does not allow editing rules, connect to either a Mimir or Cortex datasource to manage alerts via Grafana."
      >
        <div>
          <Badge color="red" icon="exclamation-triangle" text="Ruler API not supported" />
        </div>
      </Tooltip>
    );

    const LOGOS = {
      [PromApplication.Cortex]: '/public/app/plugins/datasource/prometheus/img/cortex_logo.svg',
      [PromApplication.Mimir]: '/public/app/plugins/datasource/prometheus/img/mimir_logo.svg',
      [PromApplication.Prometheus]: '/public/app/plugins/datasource/prometheus/img/prometheus_logo.svg',
      [PromApplication.Thanos]: '/public/app/plugins/datasource/prometheus/img/thanos_logo.svg',
    };

    const COLORS: Record<PromApplication, BadgeColor> = {
      [PromApplication.Cortex]: 'blue',
      [PromApplication.Mimir]: 'orange',
      [PromApplication.Prometheus]: 'red',
      [PromApplication.Thanos]: 'purple', // Purple hex taken from thanos.io
    };

    const AppDisplayNames: Record<PromApplication, string> = {
      [PromApplication.Cortex]: 'Cortex',
      [PromApplication.Mimir]: 'Mimir',
      [PromApplication.Prometheus]: 'Prometheus',
      [PromApplication.Thanos]: 'Thanos',
    };

    const application = this.datasourceConfigurationPrometheusFlavor ?? buildInfo.application;

    // this will inform the user about what "subtype" the datasource is; Mimir, Cortex or vanilla Prometheus
    const applicationSubType = (
      <Badge
        text={
          <span>
            <img
              style={{ width: 14, height: 14, verticalAlign: 'text-bottom' }}
              src={LOGOS[application ?? PromApplication.Prometheus]}
              alt=""
            />{' '}
            {application ? AppDisplayNames[application] : 'Unknown'}
          </span>
        }
        color={COLORS[application ?? PromApplication.Prometheus]}
      />
    );

    return (
      <div
        style={{
          display: 'grid',
          gridTemplateColumns: 'max-content max-content',
          rowGap: '0.5rem',
          columnGap: '2rem',
          marginTop: '1rem',
        }}
      >
        <div>Type</div>
        <div>{applicationSubType}</div>
        <>
          <div>Ruler API</div>
          {/* Prometheus does not have a Ruler API – so show that it is not supported */}
          {buildInfo.application === PromApplication.Prometheus && <div>{unsupported}</div>}
          {buildInfo.application !== PromApplication.Prometheus && (
            <div>{buildInfo.features.rulerApiEnabled ? enabled : disabled}</div>
          )}
        </>
      </div>
    );
  }

  async testDatasource() {
    const now = new Date().getTime();
    const request: DataQueryRequest<PromQuery> = {
      targets: [{ refId: 'test', expr: '1+1', instant: true }],
      requestId: `${this.id}-health`,
      scopedVars: {},
      dashboardId: 0,
      panelId: 0,
      interval: '1m',
      intervalMs: 60000,
      maxDataPoints: 1,
      range: {
        from: dateTime(now - 1000),
        to: dateTime(now),
      },
    } as DataQueryRequest<PromQuery>;

    const buildInfo = await this.getBuildInfo();

    return lastValueFrom(this.query(request))
      .then((res: DataQueryResponse) => {
        if (!res || !res.data || res.state !== LoadingState.Done) {
          return { status: 'error', message: `Error reading Prometheus: ${res?.error?.message}` };
        } else {
          return {
            status: 'success',
            message: 'Data source is working',
            details: buildInfo && {
              verboseMessage: this.getBuildInfoMessage(buildInfo),
            },
          };
        }
      })
      .catch((err: any) => {
        console.error('Prometheus Error', err);
        return { status: 'error', message: err.message };
      });
  }

  interpolateVariablesInQueries(queries: PromQuery[], scopedVars: ScopedVars): PromQuery[] {
    let expandedQueries = queries;
    if (queries && queries.length) {
      expandedQueries = queries.map((query) => {
        const expandedQuery = {
          ...query,
          datasource: this.getRef(),
          expr: this.enhanceExprWithAdHocFilters(
            this.templateSrv.replace(query.expr, scopedVars, this.interpolateQueryExpr)
          ),
          interval: this.templateSrv.replace(query.interval, scopedVars),
        };
        return expandedQuery;
      });
    }
    return expandedQueries;
  }

  getQueryHints(query: PromQuery, result: any[]) {
    return getQueryHints(query.expr ?? '', result, this);
  }

  getInitHints() {
    return getInitHints(this);
  }

  async loadRules() {
    try {
      const res = await this.metadataRequest('/api/v1/rules', {}, { showErrorAlert: false });
      const groups = res.data?.data?.groups;

      if (groups) {
        this.ruleMappings = extractRuleMappingFromGroups(groups);
      }
    } catch (e) {
      console.log('Rules API is experimental. Ignore next error.');
      console.error(e);
    }
  }

  async areExemplarsAvailable() {
    try {
      const res = await this.metadataRequest(
        '/api/v1/query_exemplars',
        {
          query: 'test',
          start: dateTime().subtract(30, 'minutes').valueOf().toString(),
          end: dateTime().valueOf().toString(),
        },
        {
          // Avoid alerting the user if this test fails
          showErrorAlert: false,
        }
      );
      if (res.data.status === 'success') {
        return true;
      }
      return false;
    } catch (err) {
      return false;
    }
  }

  modifyQuery(query: PromQuery, action: QueryFixAction): PromQuery {
    let expression = query.expr ?? '';
    switch (action.type) {
      case 'ADD_FILTER': {
        const { key, value } = action.options ?? {};
        if (key && value) {
          expression = addLabelToQuery(expression, key, value);
        }

        break;
      }
      case 'ADD_FILTER_OUT': {
        const { key, value } = action.options ?? {};
        if (key && value) {
          expression = addLabelToQuery(expression, key, value, '!=');
        }
        break;
      }
      case 'ADD_HISTOGRAM_QUANTILE': {
        expression = `histogram_quantile(0.95, sum(rate(${expression}[$__rate_interval])) by (le))`;
        break;
      }
      case 'ADD_RATE': {
        expression = `rate(${expression}[$__rate_interval])`;
        break;
      }
      case 'ADD_SUM': {
        expression = `sum(${expression.trim()}) by ($1)`;
        break;
      }
      case 'EXPAND_RULES': {
        if (action.options) {
          expression = expandRecordingRules(expression, action.options);
        }
        break;
      }
      default:
        break;
    }
    return { ...query, expr: expression };
  }

  getPrometheusTime(date: string | DateTime, roundUp: boolean) {
    if (typeof date === 'string') {
      date = dateMath.parse(date, roundUp)!;
    }

    return Math.ceil(date.valueOf() / 1000);
  }

  getQuantizedTimeRangeParams(): { start: string; end: string } {
    const range = this.timeSrv.timeRange();

    // Don't round the range if we're not caching
    if (this.cacheLevel === PrometheusCacheLevel.none) {
      return {
        start: this.getPrometheusTime(range.from, false).toString(),
        end: this.getPrometheusTime(range.to, true).toString(),
      };
    }
    // Otherwise round down to the nearest nth minute for the start time
    const startTime = this.getPrometheusTime(range.from, false);
    const startTimeQuantizedSeconds = roundSecToLastMin(startTime, this.getCacheDurationInMinutes()) * 60;

    // And round up to the nearest nth minute for the end time
    const endTime = this.getPrometheusTime(range.to, true);
    const endTimeQuantizedSeconds = roundSecToNextMin(endTime, this.getCacheDurationInMinutes()) * 60;

    if (startTimeQuantizedSeconds === endTimeQuantizedSeconds) {
      const endTimePlusOneStep = endTimeQuantizedSeconds + this.getCacheDurationInMinutes() * 60;
      return { start: startTimeQuantizedSeconds.toString(), end: endTimePlusOneStep.toString() };
    }

    const start = startTimeQuantizedSeconds.toString();
    const end = endTimeQuantizedSeconds.toString();

    return { start, end };
  }

  /**
   * This will return a time range that always includes the users current time range,
   * and then a little extra padding to round up/down to the nearest nth minute,
   * defined by the result of the getCacheDurationInMinutes.
   *
   * For longer cache durations, and shorter query durations, the window we're calculating might be much bigger then the user's current window,
   * resulting in us returning labels/values that might not be applicable for the given window, this is a necessary trade off if we want to cache larger durations
   *
   */
  // getQuantizedTimeRangeParams(): { start: string; end: string } {
  //   const range = this.timeSrv.timeRange();
  //   const cacheDurationInSeconds = this.getCacheDurationInMinutes();
  //
  //   // Don't round the range if we're not caching
  //   if (this.cacheLevel === PrometheusCacheLevel.none) {
  //     return {
  //       start: this.getPrometheusTime(range.from, false).toString(),
  //       end: this.getPrometheusTime(range.to, true).toString(),
  //     };
  //   }
  //   // Otherwise round down to the nearest nth minute for the start time
  //   const startTime = this.getPrometheusTime(range.from, false);
  //   const startTimeQuantizedSeconds = roundSecToLastMin(startTime, cacheDurationInSeconds) * 60;
  //
  //   // Don't round up here, we'll need to pick the end time to match up with the current query window
  //   const endTime = this.getPrometheusTime(range.to, true);
  //
  //   const endTimeQuantizedSeconds =
  //     endTime - startTime === cacheDurationInSeconds ?
  //       roundSecToNextMin(endTime, 1) * 60 :
  //       roundSecToNextMin(endTime, cacheDurationInSeconds) * 60;
  //
  //   // If the start and end times are the same, the user is viewing a window that is shorter than the cache duration
  //   // In this case we'll want to extend the end time of the query to run to the start of the next query interval window
  //   if(startTimeQuantizedSeconds === endTimeQuantizedSeconds){
  //     return { start: startTimeQuantizedSeconds.toString(), end: ((endTimeQuantizedSeconds + cacheDurationInSeconds) * 60).toString()};
  //   }
  //
  //   return { start: startTimeQuantizedSeconds.toString(), end: endTimeQuantizedSeconds.toString() };
  // }

  getTimeRangeParams(): { start: string; end: string } {
    const range = this.timeSrv.timeRange();
    return {
      start: this.getPrometheusTime(range.from, false).toString(),
      end: this.getPrometheusTime(range.to, true).toString(),
    };
  }

  getOriginalMetricName(labelData: { [key: string]: string }) {
    return getOriginalMetricName(labelData);
  }

  enhanceExprWithAdHocFilters(expr: string) {
    const adhocFilters = this.templateSrv.getAdhocFilters(this.name);

    const finalQuery = adhocFilters.reduce((acc: string, filter: { key?: any; operator?: any; value?: any }) => {
      const { key, operator } = filter;
      let { value } = filter;
      if (operator === '=~' || operator === '!~') {
        value = prometheusRegularEscape(value);
      }
      return addLabelToQuery(acc, key, value, operator);
    }, expr);
    return finalQuery;
  }

  // Used when running queries trough backend
  filterQuery(query: PromQuery): boolean {
    if (query.hide || !query.expr) {
      return false;
    }
    return true;
  }

  // Used when running queries trough backend
  applyTemplateVariables(target: PromQuery, scopedVars: ScopedVars): Record<string, any> {
    const variables = cloneDeep(scopedVars);

    // We want to interpolate these variables on backend
    delete variables.__interval;
    delete variables.__interval_ms;

    //Add ad hoc filters
    const expr = this.enhanceExprWithAdHocFilters(target.expr);

    return {
      ...target,
      legendFormat: this.templateSrv.replace(target.legendFormat, variables),
      expr: this.templateSrv.replace(expr, variables, this.interpolateQueryExpr),
      interval: this.templateSrv.replace(target.interval, variables),
    };
  }

  getVariables(): string[] {
    return this.templateSrv.getVariables().map((v) => `$${v.name}`);
  }

  interpolateString(string: string) {
    return this.templateSrv.replace(string, undefined, this.interpolateQueryExpr);
  }

  getDebounceTimeInMilliseconds(): number {
    switch (this.cacheLevel) {
      case PrometheusCacheLevel.medium:
        return 600;
      case PrometheusCacheLevel.high:
        return 1200;
      default:
        return 350;
    }
  }

  getCacheLength(): number {
    switch (this.cacheLevel) {
      case PrometheusCacheLevel.high:
        return 20;
      case PrometheusCacheLevel.medium:
        return 15;
      default:
        return 10;
    }
  }

  getCacheDurationInMinutes(): number {
    switch (this.cacheLevel) {
      case PrometheusCacheLevel.medium:
        return 10;
      case PrometheusCacheLevel.high:
        return 60;
      default:
        return 1;
    }
  }
}

/**
 * Align query range to step.
 * Rounds start and end down to a multiple of step.
 * @param start Timestamp marking the beginning of the range.
 * @param end Timestamp marking the end of the range.
 * @param step Interval to align start and end with.
 * @param utcOffsetSec Number of seconds current timezone is offset from UTC
 */
export function alignRange(
  start: number,
  end: number,
  step: number,
  utcOffsetSec: number
): { end: number; start: number } {
  const alignedEnd = Math.floor((end + utcOffsetSec) / step) * step - utcOffsetSec;
  const alignedStart = Math.floor((start + utcOffsetSec) / step) * step - utcOffsetSec;
  return {
    end: alignedEnd,
    start: alignedStart,
  };
}

export function extractRuleMappingFromGroups(groups: any[]) {
  return groups.reduce(
    (mapping, group) =>
      group.rules
        .filter((rule: any) => rule.type === 'recording')
        .reduce(
          (acc: { [key: string]: string }, rule: any) => ({
            ...acc,
            [rule.name]: rule.query,
          }),
          mapping
        ),
    {}
  );
}

// NOTE: these two functions are very similar to the escapeLabelValueIn* functions
// in language_utils.ts, but they are not exactly the same algorithm, and we found
// no way to reuse one in the another or vice versa.
export function prometheusRegularEscape(value: any) {
  return typeof value === 'string' ? value.replace(/\\/g, '\\\\').replace(/'/g, "\\\\'") : value;
}

export function prometheusSpecialRegexEscape(value: any) {
  return typeof value === 'string' ? value.replace(/\\/g, '\\\\\\\\').replace(/[$^*{}\[\]\'+?.()|]/g, '\\\\$&') : value;
}<|MERGE_RESOLUTION|>--- conflicted
+++ resolved
@@ -70,16 +70,14 @@
 const ANNOTATION_QUERY_STEP_DEFAULT = '60s';
 const GET_AND_POST_METADATA_ENDPOINTS = ['api/v1/query', 'api/v1/query_range', 'api/v1/series', 'api/v1/labels'];
 
-<<<<<<< HEAD
+export const InstantQueryRefIdIndex = '-Instant';
+
 export enum PrometheusCacheLevel {
   low = 'low',
   medium = 'medium',
   high = 'high',
   none = 'none',
 }
-=======
-export const InstantQueryRefIdIndex = '-Instant';
->>>>>>> 42be0e10
 
 export class PrometheusDatasource
   extends DataSourceWithBackend<PromQuery, PromOptions>
