+++
title = "Using Stackdriver in Grafana"
description = "Guide for using Stackdriver in Grafana"
keywords = ["grafana", "stackdriver", "google", "guide"]
type = "docs"
aliases = ["/datasources/stackdriver"]
[menu.docs]
name = "Stackdriver"
parent = "datasources"
weight = 11
+++

# Using Google Stackdriver in Grafana

Grafana ships with built-in support for Google Stackdriver. Just add it as a datasource and you are ready to build dashboards for your Stackdriver metrics. It is only available in Grafana 5.3+. The datasource is currently a beta feature and is subject to change.

## Adding the data source to Grafana

1. Open the side menu by clicking the Grafana icon in the top header.
2. In the side menu under the `Dashboards` link you should find a link named `Data Sources`.
3. Click the `+ Add data source` button in the top header.
4. Select `Stackdriver` from the _Type_ dropdown.
5. Upload or paste in the Service Account Key file. See below for steps on how to create a Service Account Key file.

> NOTE: If you're not seeing the `Data Sources` link in your side menu it means that your current user does not have the `Admin` role for the current organization.

| Name                  | Description                                                                         |
| --------------------- | ----------------------------------------------------------------------------------- |
| _Name_                | The datasource name. This is how you refer to the datasource in panels & queries.   |
| _Default_             | Default datasource means that it will be pre-selected for new panels.               |
| _Service Account Key_ | Service Account Key File for a GCP Project. Instructions below on how to create it. |

## Authentication

### Service Account Credentials - Private Key File

To authenticate with the Stackdriver API, you need to create a Google Cloud Platform (GCP) Service Account for the Project you want to show data for. A Grafana datasource integrates with one GCP Project. If you want to visualize data from multiple GCP Projects then you need to create one datasource per GCP Project.

#### Enable APIs

The following APIs need to be enabled first:

* [Monitoring API](https://console.cloud.google.com/apis/library/monitoring.googleapis.com)
* [Cloud Resource Manager API](https://console.cloud.google.com/apis/library/cloudresourcemanager.googleapis.com)

Click on the links above and click the `Enable` button:

![Enable GCP APIs](/img/docs/v54/stackdriver_enable_api.png)

#### Create a GCP Service Account for a Project

1. Navigate to the [APIs & Services Credentials page](https://console.cloud.google.com/apis/credentials).
2. Click on the `Create credentials` dropdown/button and choose the `Service account key` option.

   ![Create service account button](/img/docs/v54/stackdriver_create_service_account_button.png)

3. On the `Create service account key` page, choose key type `JSON`. Then in the `Service Account` dropdown, choose the `New service account` option:

   ![Create service account key](/img/docs/v54/stackdriver_create_service_account_key.png)

4. Some new fields will appear. Fill in a name for the service account in the `Service account name` field and then choose the `Monitoring Viewer` role from the `Role` dropdown:

   ![Choose role](/img/docs/v54/stackdriver_service_account_choose_role.png)

5. Click the Create button. A JSON key file will be created and downloaded to your computer. Store this file in a secure place as it allows access to your Stackdriver data.
6. Upload it to Grafana on the datasource Configuration page. You can either upload the file or paste in the contents of the file.
<<<<<<< HEAD
   ![Choose role](/img/docs/v54/stackdriver_grafana_upload_key.png)
7. The file contents will be encrypted and saved in the Grafana database. Don't forget to save after uploading the file!
   ![Choose role](/img/docs/v54/stackdriver_grafana_key_uploaded.png)
=======
    
    ![Choose role](/img/docs/v54/stackdriver_grafana_upload_key.png)
7. The file contents will be encrypted and saved in the Grafana database. Don't forget to save after uploading the file!
    
    ![Choose role](/img/docs/v54/stackdriver_grafana_key_uploaded.png)
>>>>>>> 6358d3f3

## Metric Query Editor

Choose a metric from the `Metric` dropdown.

To add a filter, click the plus icon and choose a field to filter by and enter a filter value e.g. `instance_name = grafana-1`

### Aggregation

The aggregation field lets you combine time series based on common statistics. Read more about this option [here](https://cloud.google.com/monitoring/charts/metrics-selector#aggregation-options).

The `Aligner` field allows you to align multiple time series after the same group by time interval. Read more about how it works [here](https://cloud.google.com/monitoring/charts/metrics-selector#alignment).

#### Alignment Period/Group by Time

The `Alignment Period` groups a metric by time if an aggregation is chosen. The default is to use the GCP Stackdriver default groupings (which allows you to compare graphs in Grafana with graphs in the Stackdriver UI).
The option is called `Stackdriver auto` and the defaults are:

* 1m for time ranges < 23 hours
* 5m for time ranges >= 23 hours and < 6 days
* 1h for time ranges >= 6 days

The other automatic option is `Grafana auto`. This will automatically set the group by time depending on the time range chosen and the width of the graph panel. Read more about the details [here](http://docs.grafana.org/reference/templating/#the-interval-variable).

It is also possible to choose fixed time intervals to group by, like `1h` or `1d`.

### Group By

Group by resource or metric labels to reduce the number of time series and to aggregate the results by a group by. E.g. Group by instance_name to see an aggregated metric for a Compute instance.

### Alias Patterns

The Alias By field allows you to control the format of the legend keys. The default is to show the metric name and labels. This can be long and hard to read. Using the following patterns in the alias field, you can format the legend key the way you want it.

#### Metric Type Patterns

| Alias Pattern        | Description                  | Example Result                                    |
| -------------------- | ---------------------------- | ------------------------------------------------- |
| `{{metric.type}}`    | returns the full Metric Type | `compute.googleapis.com/instance/cpu/utilization` |
| `{{metric.name}}`    | returns the metric name part | `instance/cpu/utilization`                        |
| `{{metric.service}}` | returns the service part     | `compute`                                         |

#### Label Patterns

In the Group By dropdown, you can see a list of metric and resource labels for a metric. These can be included in the legend key using alias patterns.

| Alias Pattern Format     | Description                      | Alias Pattern Example            | Example Result   |
| ------------------------ | -------------------------------- | -------------------------------- | ---------------- |
| `{{metric.label.xxx}}`   | returns the metric label value   | `{{metric.label.instance_name}}` | `grafana-1-prod` |
| `{{resource.label.xxx}}` | returns the resource label value | `{{resource.label.zone}}`        | `us-east1-b`     |

Example Alias By: `{{metric.type}} - {{metric.labels.instance_name}}`

Example Result: `compute.googleapis.com/instance/cpu/usage_time - server1-prod`

## Templating

Instead of hard-coding things like server, application and sensor name in you metric queries you can use variables in their place.
Variables are shown as dropdown select boxes at the top of the dashboard. These dropdowns makes it easy to change the data
being displayed in your dashboard.

Checkout the [Templating]({{< relref "reference/templating.md" >}}) documentation for an introduction to the templating feature and the different
types of template variables.

### Query Variable

Writing variable queries is not supported yet.

### Using variables in queries

There are two syntaxes:

* `$<varname>` Example: rate(http_requests_total{job=~"$job"}[5m])
* `[[varname]]` Example: rate(http_requests_total{job=~"[[job]]"}[5m])

Why two ways? The first syntax is easier to read and write but does not allow you to use a variable in the middle of a word. When the _Multi-value_ or _Include all value_ options are enabled, Grafana converts the labels from plain text to a regex compatible string, which means you have to use `=~` instead of `=`.

## Annotations

[Annotations]({{< relref "reference/annotations.md" >}}) allows you to overlay rich event information on top of graphs. You add annotation
queries via the Dashboard menu / Annotations view.

## Configure the Datasource with Provisioning

It's now possible to configure datasources using config files with Grafana's provisioning system. You can read more about how it works and all the settings you can set for datasources on the [provisioning docs page](/administration/provisioning/#datasources)

Here is a provisioning example for this datasource.

```yaml
apiVersion: 1

datasources:
  - name: Stackdriver
    type: stackdriver
    jsonData:
      tokenUri: https://oauth2.googleapis.com/token
      clientEmail: stackdriver@myproject.iam.gserviceaccount.com
    secureJsonData:
      privateKey: "<contents of your Service Account JWT Key file>"
```<|MERGE_RESOLUTION|>--- conflicted
+++ resolved
@@ -19,7 +19,7 @@
 1. Open the side menu by clicking the Grafana icon in the top header.
 2. In the side menu under the `Dashboards` link you should find a link named `Data Sources`.
 3. Click the `+ Add data source` button in the top header.
-4. Select `Stackdriver` from the _Type_ dropdown.
+4. Select `Stackdriver` from the *Type* dropdown.
 5. Upload or paste in the Service Account Key file. See below for steps on how to create a Service Account Key file.
 
 > NOTE: If you're not seeing the `Data Sources` link in your side menu it means that your current user does not have the `Admin` role for the current organization.
@@ -40,8 +40,8 @@
 
 The following APIs need to be enabled first:
 
-* [Monitoring API](https://console.cloud.google.com/apis/library/monitoring.googleapis.com)
-* [Cloud Resource Manager API](https://console.cloud.google.com/apis/library/cloudresourcemanager.googleapis.com)
+- [Monitoring API](https://console.cloud.google.com/apis/library/monitoring.googleapis.com)
+- [Cloud Resource Manager API](https://console.cloud.google.com/apis/library/cloudresourcemanager.googleapis.com)
 
 Click on the links above and click the `Enable` button:
 
@@ -52,29 +52,20 @@
 1. Navigate to the [APIs & Services Credentials page](https://console.cloud.google.com/apis/credentials).
 2. Click on the `Create credentials` dropdown/button and choose the `Service account key` option.
 
-   ![Create service account button](/img/docs/v54/stackdriver_create_service_account_button.png)
-
+    ![Create service account button](/img/docs/v54/stackdriver_create_service_account_button.png)
 3. On the `Create service account key` page, choose key type `JSON`. Then in the `Service Account` dropdown, choose the `New service account` option:
 
-   ![Create service account key](/img/docs/v54/stackdriver_create_service_account_key.png)
-
+    ![Create service account key](/img/docs/v54/stackdriver_create_service_account_key.png)
 4. Some new fields will appear. Fill in a name for the service account in the `Service account name` field and then choose the `Monitoring Viewer` role from the `Role` dropdown:
 
-   ![Choose role](/img/docs/v54/stackdriver_service_account_choose_role.png)
-
+    ![Choose role](/img/docs/v54/stackdriver_service_account_choose_role.png)
 5. Click the Create button. A JSON key file will be created and downloaded to your computer. Store this file in a secure place as it allows access to your Stackdriver data.
 6. Upload it to Grafana on the datasource Configuration page. You can either upload the file or paste in the contents of the file.
-<<<<<<< HEAD
-   ![Choose role](/img/docs/v54/stackdriver_grafana_upload_key.png)
-7. The file contents will be encrypted and saved in the Grafana database. Don't forget to save after uploading the file!
-   ![Choose role](/img/docs/v54/stackdriver_grafana_key_uploaded.png)
-=======
     
     ![Choose role](/img/docs/v54/stackdriver_grafana_upload_key.png)
 7. The file contents will be encrypted and saved in the Grafana database. Don't forget to save after uploading the file!
     
     ![Choose role](/img/docs/v54/stackdriver_grafana_key_uploaded.png)
->>>>>>> 6358d3f3
 
 ## Metric Query Editor
 
@@ -93,9 +84,9 @@
 The `Alignment Period` groups a metric by time if an aggregation is chosen. The default is to use the GCP Stackdriver default groupings (which allows you to compare graphs in Grafana with graphs in the Stackdriver UI).
 The option is called `Stackdriver auto` and the defaults are:
 
-* 1m for time ranges < 23 hours
-* 5m for time ranges >= 23 hours and < 6 days
-* 1h for time ranges >= 6 days
+- 1m for time ranges < 23 hours
+- 5m for time ranges >= 23 hours and < 6 days
+- 1h for time ranges >= 6 days
 
 The other automatic option is `Grafana auto`. This will automatically set the group by time depending on the time range chosen and the width of the graph panel. Read more about the details [here](http://docs.grafana.org/reference/templating/#the-interval-variable).
 
@@ -111,20 +102,20 @@
 
 #### Metric Type Patterns
 
-| Alias Pattern        | Description                  | Example Result                                    |
-| -------------------- | ---------------------------- | ------------------------------------------------- |
-| `{{metric.type}}`    | returns the full Metric Type | `compute.googleapis.com/instance/cpu/utilization` |
-| `{{metric.name}}`    | returns the metric name part | `instance/cpu/utilization`                        |
-| `{{metric.service}}` | returns the service part     | `compute`                                         |
+Alias Pattern | Description | Example Result
+----------------- | ---------------------------- | -------------
+`{{metric.type}}` | returns the full Metric Type | `compute.googleapis.com/instance/cpu/utilization`
+`{{metric.name}}` | returns the metric name part | `instance/cpu/utilization`
+`{{metric.service}}` | returns the service part | `compute`
 
 #### Label Patterns
 
 In the Group By dropdown, you can see a list of metric and resource labels for a metric. These can be included in the legend key using alias patterns.
 
-| Alias Pattern Format     | Description                      | Alias Pattern Example            | Example Result   |
-| ------------------------ | -------------------------------- | -------------------------------- | ---------------- |
-| `{{metric.label.xxx}}`   | returns the metric label value   | `{{metric.label.instance_name}}` | `grafana-1-prod` |
-| `{{resource.label.xxx}}` | returns the resource label value | `{{resource.label.zone}}`        | `us-east1-b`     |
+Alias Pattern Format | Description | Alias Pattern Example | Example Result
+---------------------- | ---------------------------------- | ---------------------------- | -------------
+`{{metric.label.xxx}}` | returns the metric label value | `{{metric.label.instance_name}}` | `grafana-1-prod`
+`{{resource.label.xxx}}` | returns the resource label value | `{{resource.label.zone}}` | `us-east1-b`
 
 Example Alias By: `{{metric.type}} - {{metric.labels.instance_name}}`
 
@@ -147,10 +138,10 @@
 
 There are two syntaxes:
 
-* `$<varname>` Example: rate(http_requests_total{job=~"$job"}[5m])
-* `[[varname]]` Example: rate(http_requests_total{job=~"[[job]]"}[5m])
+- `$<varname>`  Example: rate(http_requests_total{job=~"$job"}[5m])
+- `[[varname]]` Example: rate(http_requests_total{job=~"[[job]]"}[5m])
 
-Why two ways? The first syntax is easier to read and write but does not allow you to use a variable in the middle of a word. When the _Multi-value_ or _Include all value_ options are enabled, Grafana converts the labels from plain text to a regex compatible string, which means you have to use `=~` instead of `=`.
+Why two ways? The first syntax is easier to read and write but does not allow you to use a variable in the middle of a word. When the *Multi-value* or *Include all value* options are enabled, Grafana converts the labels from plain text to a regex compatible string, which means you have to use `=~` instead of `=`.
 
 ## Annotations
 
