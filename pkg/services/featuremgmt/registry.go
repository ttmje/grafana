// To change feature flags, edit:
//  pkg/services/featuremgmt/registry.go
// Then run tests in:
//  pkg/services/featuremgmt/toggles_gen_test.go
// twice to generate and validate the feature flag files

package featuremgmt

var (
	// Register each toggle here
	standardFeatureFlags = []FeatureFlag{
		{
			Name:        "trimDefaults",
			Description: "Use cue schema to remove values that will be applied automatically",
			State:       FeatureStateBeta,
		},
		{
			Name:        "disableEnvelopeEncryption",
			Description: "Disable envelope encryption (emergency only)",
			State:       FeatureStateStable,
		},
		{
			Name:        "database_metrics",
			Description: "Add prometheus metrics for database tables",
			State:       FeatureStateStable,
		},
		{
			Name:        "dashboardPreviews",
			Description: "Create and show thumbnails for dashboard search results",
			State:       FeatureStateAlpha,
		},
		{
			Name:            "dashboardPreviewsAdmin",
			Description:     "Manage the dashboard previews crawler process from the UI",
			State:           FeatureStateAlpha,
			RequiresDevMode: true,
		},
		{
			Name:        "live-config",
			Description: "Save grafana live configuration in SQL tables",
			State:       FeatureStateAlpha,
		},
		{
			Name:        "live-pipeline",
			Description: "enable a generic live processing pipeline",
			State:       FeatureStateAlpha,
		},
		{
			Name:         "live-service-web-worker",
			Description:  "This will use a webworker thread to processes events rather than the main thread",
			State:        FeatureStateAlpha,
			FrontendOnly: true,
		},
		{
			Name:         "queryOverLive",
			Description:  "Use grafana live websocket to execute backend queries",
			State:        FeatureStateAlpha,
			FrontendOnly: true,
		},
		{
			Name:        "panelTitleSearch",
			Description: "Search for dashboards using panel title",
			State:       FeatureStateAlpha,
		},
		{
			Name:         "tempoApmTable",
			Description:  "Show APM table",
			State:        FeatureStateAlpha,
			FrontendOnly: true,
		},
		{
			Name:        "prometheusAzureOverrideAudience",
			Description: "Experimental. Allow override default AAD audience for Azure Prometheus endpoint",
			State:       FeatureStateBeta,
		},
		{
			Name:         "influxdbBackendMigration",
			Description:  "Query InfluxDB InfluxQL without the proxy",
			State:        FeatureStateAlpha,
			FrontendOnly: true,
		},
		{
			Name:            "showFeatureFlagsInUI",
			Description:     "Show feature flags in the settings UI",
			State:           FeatureStateAlpha,
			RequiresDevMode: true,
		},
		{
			Name:        "publicDashboards",
			Description: "enables public access to dashboards",
			State:       FeatureStateAlpha,
		},
		{
			Name:        "lokiLive",
			Description: "support websocket streaming for loki (early prototype)",
			State:       FeatureStateAlpha,
		},
		{
			Name:        "lokiDataframeApi",
			Description: "use experimental loki api for websocket streaming (early prototype)",
			State:       FeatureStateAlpha,
		},
		{
			Name:        "swaggerUi",
			Description: "Serves swagger UI",
			State:       FeatureStateBeta,
		},
		{
			Name:        "featureHighlights",
			Description: "Highlight Enterprise features",
			State:       FeatureStateStable,
		},
		{
			Name:        "dashboardComments",
			Description: "Enable dashboard-wide comments",
			State:       FeatureStateAlpha,
		},
		{
			Name:        "annotationComments",
			Description: "Enable annotation comments",
			State:       FeatureStateAlpha,
		},
		{
			Name:        "migrationLocking",
			Description: "Lock database during migrations",
			State:       FeatureStateBeta,
		},
		{
			Name:        "storage",
			Description: "Configurable storage for dashboards, datasources, and resources",
			State:       FeatureStateAlpha,
		},
		{
			Name:            "dashboardsFromStorage",
			Description:     "Load dashboards from the generic storage interface",
			State:           FeatureStateAlpha,
			RequiresDevMode: true, // Also a gate on automatic git storage (for now)
		},
		{
			Name:            "export",
			Description:     "Export grafana instance (to git, etc)",
			State:           FeatureStateAlpha,
			RequiresDevMode: true,
		},
		{
			Name:            "azureMonitorResourcePickerForMetrics",
			Description:     "New UI for Azure Monitor Metrics Query",
			State:           FeatureStateAlpha,
			RequiresDevMode: true,
			FrontendOnly:    true,
		},
		{
			Name:         "explore2Dashboard",
			Description:  "Experimental Explore to Dashboard workflow",
			State:        FeatureStateBeta,
			FrontendOnly: true,
		},
		{
			Name:         "exploreMixedDatasource",
			Description:  "Enable mixed datasource in Explore",
			State:        FeatureStateAlpha,
			FrontendOnly: true,
		},
		{
			Name:         "tracing",
			Description:  "Adds trace ID to error notifications",
			State:        FeatureStateAlpha,
			FrontendOnly: true,
		},
		{
			Name:        "commandPalette",
			Description: "Enable command palette",
			State:       FeatureStateAlpha,
		},
		{
			Name:        "cloudWatchDynamicLabels",
			Description: "Use dynamic labels instead of alias patterns in CloudWatch datasource",
			State:       FeatureStateStable,
		},
		{
			Name:        "datasourceQueryMultiStatus",
			Description: "Introduce HTTP 207 Multi Status for api/ds/query",
			State:       FeatureStateAlpha,
		},
		{
			Name:         "traceToMetrics",
			Description:  "Enable trace to metrics links",
			State:        FeatureStateAlpha,
			FrontendOnly: true,
		},
		{
			Name:        "prometheusStreamingJSONParser",
			Description: "Enable streaming JSON parser for Prometheus datasource",
			State:       FeatureStateBeta,
		},
		{
			Name:        "prometheusStreamingJSONParserTest",
			Description: "Run both old and streaming requests and log differences",
			State:       FeatureStateBeta,
		},
		{
			Name:            "validateDashboardsOnSave",
			Description:     "Validate dashboard JSON POSTed to api/dashboards/db",
			State:           FeatureStateAlpha,
			RequiresRestart: true,
		},
		{
			Name:         "autoMigrateGraphPanels",
			Description:  "Replace the angular graph panel with timeseries",
			State:        FeatureStateBeta,
			FrontendOnly: true,
		},
		{
			Name:        "prometheusWideSeries",
			Description: "Enable wide series responses in the Prometheus datasource",
			State:       FeatureStateAlpha,
		},
		{
			Name:         "canvasPanelNesting",
			Description:  "Allow elements nesting",
			State:        FeatureStateAlpha,
			FrontendOnly: true,
		},
		{
			Name:         "scenes",
			Description:  "Experimental framework to build interactive dashboards",
			State:        FeatureStateAlpha,
			FrontendOnly: true,
		},
		{
			Name:        "useLegacyHeatmapPanel",
			Description: "Continue to use the angular/flot based heatmap panel",
			State:       FeatureStateStable,
		},
		{
			Name:         "cloudMonitoringExperimentalUI",
			Description:  "Use grafana-experimental UI in Cloud Monitoring",
			State:        FeatureStateAlpha,
			FrontendOnly: true,
		},
		{
			Name:            "disableSecretsCompatibility",
			Description:     "Disable duplicated secret storage in legacy tables",
			State:           FeatureStateAlpha,
			RequiresRestart: true,
		},
		{
			Name:        "logRequestsInstrumentedAsUnknown",
			Description: "Logs the path for requests that are instrumented as unknown",
		},
		{
			Name:        "dataConnectionsConsole",
			Description: "Enables a new top-level page called Data Connections. This page is an experiment for better grouping of installing / configuring data sources and other plugins.",
			State:       FeatureStateAlpha,
		},
		{
			Name:        "internationalization",
			Description: "Enables work-in-progress internationalization",
			State:       FeatureStateAlpha,
		},
		{
			Name:        "topnav",
			Description: "New top nav and page layouts",
			State:       FeatureStateAlpha,
		},
		{
			Name:        "customBranding",
			Description: "Replaces whitelabeling with the new custom branding feature",
			State:       FeatureStateAlpha,
		},
		{
			Name:            "grpcServer",
			Description:     "Run GRPC server",
			State:           FeatureStateAlpha,
			RequiresDevMode: true,
<<<<<<< HEAD
=======
		}, {
			Name:        "traceqlEditor",
			Description: "Show the TraceQL editor in the explore page",
			State:       FeatureStateAlpha,
		},
		{
			Name:         "redshiftAsyncQueryDataSupport",
			Description:  "Enable async query data support for Redshift",
			State:        FeatureStateAlpha,
			FrontendOnly: true,
		},
		{
			Name:         "athenaAsyncQueryDataSupport",
			Description:  "Enable async query data support for Athena",
			State:        FeatureStateAlpha,
			FrontendOnly: true,
		},
		{
			Name:        "increaseInMemDatabaseQueryCache",
			Description: "Enable more in memory caching for database queries",
>>>>>>> 3268e36f
		},
	}
)<|MERGE_RESOLUTION|>--- conflicted
+++ resolved
@@ -273,8 +273,6 @@
 			Description:     "Run GRPC server",
 			State:           FeatureStateAlpha,
 			RequiresDevMode: true,
-<<<<<<< HEAD
-=======
 		}, {
 			Name:        "traceqlEditor",
 			Description: "Show the TraceQL editor in the explore page",
@@ -295,7 +293,6 @@
 		{
 			Name:        "increaseInMemDatabaseQueryCache",
 			Description: "Enable more in memory caching for database queries",
->>>>>>> 3268e36f
 		},
 	}
 )