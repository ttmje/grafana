package supportbundlesimpl

import (
	"context"
	"fmt"
	"time"

	grafanaApi "github.com/grafana/grafana/pkg/api"
	"github.com/grafana/grafana/pkg/api/routing"
	"github.com/grafana/grafana/pkg/infra/db"
	"github.com/grafana/grafana/pkg/infra/kvstore"
	"github.com/grafana/grafana/pkg/infra/log"
	"github.com/grafana/grafana/pkg/infra/usagestats"
	"github.com/grafana/grafana/pkg/plugins"
	ac "github.com/grafana/grafana/pkg/services/accesscontrol"
	"github.com/grafana/grafana/pkg/services/featuremgmt"
	"github.com/grafana/grafana/pkg/services/pluginsettings"
	"github.com/grafana/grafana/pkg/services/supportbundles"
	"github.com/grafana/grafana/pkg/services/supportbundles/bundleregistry"
	"github.com/grafana/grafana/pkg/services/user"
	"github.com/grafana/grafana/pkg/setting"
)

const (
	cleanUpInterval       = 24 * time.Hour
	bundleCreationTimeout = 20 * time.Minute
)

type Service struct {
	cfg            *setting.Cfg
	store          bundleStore
	pluginStore    plugins.Store
	pluginSettings pluginsettings.Service
	accessControl  ac.AccessControl
	features       *featuremgmt.FeatureManager
	bundleRegistry *bundleregistry.Service

	log log.Logger

<<<<<<< HEAD
	enabled             bool
	serverAdminOnly     bool
	encryptionPublicKey string

	collectors map[string]supportbundles.Collector
=======
	enabled         bool
	serverAdminOnly bool
>>>>>>> c9497dc5
}

func ProvideService(cfg *setting.Cfg,
	bundleRegistry *bundleregistry.Service,
	sql db.DB,
	kvStore kvstore.KVStore,
	accessControl ac.AccessControl,
	accesscontrolService ac.Service,
	routeRegister routing.RouteRegister,
	settings setting.Provider,
	pluginStore plugins.Store,
	pluginSettings pluginsettings.Service,
	features *featuremgmt.FeatureManager,
	httpServer *grafanaApi.HTTPServer,
	usageStats usagestats.Service) (*Service, error) {
	section := cfg.SectionWithEnvOverrides("support_bundles")
	s := &Service{
<<<<<<< HEAD
		cfg:                 cfg,
		store:               newStore(kvStore),
		pluginStore:         pluginStore,
		pluginSettings:      pluginSettings,
		accessControl:       accessControl,
		features:            features,
		log:                 log.New("supportbundle.service"),
		enabled:             section.Key("enabled").MustBool(true),
		serverAdminOnly:     section.Key("server_admin_only").MustBool(true),
		encryptionPublicKey: section.Key("encryption_public_key").MustString(""),
		collectors:          make(map[string]supportbundles.Collector),
=======
		cfg:             cfg,
		store:           newStore(kvStore),
		pluginStore:     pluginStore,
		pluginSettings:  pluginSettings,
		accessControl:   accessControl,
		features:        features,
		bundleRegistry:  bundleRegistry,
		log:             log.New("supportbundle.service"),
		enabled:         section.Key("enabled").MustBool(true),
		serverAdminOnly: section.Key("server_admin_only").MustBool(true),
>>>>>>> c9497dc5
	}

	usageStats.RegisterMetricsFunc(s.getUsageStats)

	if !s.enabled {
		return s, nil
	}

	if !accessControl.IsDisabled() {
		if err := s.declareFixedRoles(accesscontrolService); err != nil {
			return nil, err
		}
	}

	s.registerAPIEndpoints(httpServer, routeRegister)

	// TODO: move to relevant services
	s.bundleRegistry.RegisterSupportItemCollector(basicCollector(cfg))
	s.bundleRegistry.RegisterSupportItemCollector(settingsCollector(settings))
	s.bundleRegistry.RegisterSupportItemCollector(dbCollector(sql))
	s.bundleRegistry.RegisterSupportItemCollector(pluginInfoCollector(pluginStore, pluginSettings, s.log))

	return s, nil
}

func (s *Service) Run(ctx context.Context) error {
	if !s.enabled {
		return nil
	}

	ticker := time.NewTicker(cleanUpInterval)
	defer ticker.Stop()
	s.cleanup(ctx)
	select {
	case <-ticker.C:
		s.cleanup(ctx)
	case <-ctx.Done():
		break
	}
	return ctx.Err()
}

func (s *Service) create(ctx context.Context, collectors []string, usr *user.SignedInUser) (*supportbundles.Bundle, error) {
	bundle, err := s.store.Create(ctx, usr)
	if err != nil {
		return nil, err
	}

	go func(uid string, collectors []string) {
		ctx, cancel := context.WithTimeout(context.Background(), bundleCreationTimeout)
		defer func() {
			if err := recover(); err != nil {
				s.log.Error("support bundle collection panic", "err", err)
			}
			cancel()
		}()

		s.startBundleWork(ctx, collectors, uid)
	}(bundle.UID, collectors)

	return bundle, nil
}

func (s *Service) get(ctx context.Context, uid string) (*supportbundles.Bundle, error) {
	return s.store.Get(ctx, uid)
}

func (s *Service) list(ctx context.Context) ([]supportbundles.Bundle, error) {
	return s.store.List()
}

func (s *Service) remove(ctx context.Context, uid string) error {
	// Remove the data
	bundle, err := s.store.Get(ctx, uid)
	if err != nil {
		return fmt.Errorf("could not retrieve support bundle with UID %s: %w", uid, err)
	}

	// TODO handle cases when bundles aren't complete yet
	if bundle.State == supportbundles.StatePending {
		return fmt.Errorf("could not remove a support bundle with uid %s as it is still being created", uid)
	}

	// Remove the KV store entry
	return s.store.Remove(ctx, uid)
}

func (s *Service) cleanup(ctx context.Context) {
	bundles, err := s.list(ctx)
	if err != nil {
		s.log.Error("failed to list bundles to clean up", "error", err)
	}

	if err == nil {
		for _, b := range bundles {
			if time.Now().Unix() >= b.ExpiresAt {
				if err := s.remove(ctx, b.UID); err != nil {
					s.log.Error("failed to cleanup bundle", "error", err)
				}
			}
		}
	}
}

func (s *Service) getUsageStats(ctx context.Context) (map[string]interface{}, error) {
	m := map[string]interface{}{}

	count, err := s.store.StatsCount(ctx)
	if err != nil {
		s.log.Warn("unable to get support bundle counter", "error", err)
	}

	m["stats.bundles.count"] = count
	return m, nil
}<|MERGE_RESOLUTION|>--- conflicted
+++ resolved
@@ -37,16 +37,9 @@
 
 	log log.Logger
 
-<<<<<<< HEAD
 	enabled             bool
 	serverAdminOnly     bool
 	encryptionPublicKey string
-
-	collectors map[string]supportbundles.Collector
-=======
-	enabled         bool
-	serverAdminOnly bool
->>>>>>> c9497dc5
 }
 
 func ProvideService(cfg *setting.Cfg,
@@ -64,7 +57,6 @@
 	usageStats usagestats.Service) (*Service, error) {
 	section := cfg.SectionWithEnvOverrides("support_bundles")
 	s := &Service{
-<<<<<<< HEAD
 		cfg:                 cfg,
 		store:               newStore(kvStore),
 		pluginStore:         pluginStore,
@@ -75,19 +67,7 @@
 		enabled:             section.Key("enabled").MustBool(true),
 		serverAdminOnly:     section.Key("server_admin_only").MustBool(true),
 		encryptionPublicKey: section.Key("encryption_public_key").MustString(""),
-		collectors:          make(map[string]supportbundles.Collector),
-=======
-		cfg:             cfg,
-		store:           newStore(kvStore),
-		pluginStore:     pluginStore,
-		pluginSettings:  pluginSettings,
-		accessControl:   accessControl,
-		features:        features,
-		bundleRegistry:  bundleRegistry,
-		log:             log.New("supportbundle.service"),
-		enabled:         section.Key("enabled").MustBool(true),
-		serverAdminOnly: section.Key("server_admin_only").MustBool(true),
->>>>>>> c9497dc5
+		bundleRegistry:      bundleRegistry,
 	}
 
 	usageStats.RegisterMetricsFunc(s.getUsageStats)
