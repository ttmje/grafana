package azuremonitor

import (
	"fmt"

	"github.com/grafana/grafana-azure-sdk-go/azcredentials"
	"github.com/grafana/grafana-azure-sdk-go/azsettings"

	"github.com/grafana/grafana/pkg/components/simplejson"
	"github.com/grafana/grafana/pkg/setting"
)

// Azure cloud names specific to Azure Monitor
const (
	azureMonitorPublic       = "azuremonitor"
	azureMonitorChina        = "chinaazuremonitor"
	azureMonitorUSGovernment = "govazuremonitor"
<<<<<<< HEAD
=======
	azureMonitorCustomized   = "customizedazuremonitor"
>>>>>>> c621693d
)

func getAuthType(cfg *setting.Cfg, jsonData *simplejson.Json) string {
	if azureAuthType := jsonData.Get("azureAuthType").MustString(); azureAuthType != "" {
		return azureAuthType
	} else {
		tenantId := jsonData.Get("tenantId").MustString()
		clientId := jsonData.Get("clientId").MustString()

		// If authentication type isn't explicitly specified and datasource has client credentials,
		// then this is existing datasource which is configured for app registration (client secret)
		if tenantId != "" && clientId != "" {
			return azcredentials.AzureAuthClientSecret
		}

		// For newly created datasource with no configuration, managed identity is the default authentication type
		// if they are enabled in Grafana config
		if cfg.Azure.ManagedIdentityEnabled {
			return azcredentials.AzureAuthManagedIdentity
		} else {
			return azcredentials.AzureAuthClientSecret
		}
	}
}

func getDefaultAzureCloud(cfg *setting.Cfg) (string, error) {
	// Allow only known cloud names
	cloudName := ""
	if cfg != nil && cfg.Azure != nil {
		cloudName = cfg.Azure.Cloud
	}
	switch cloudName {
	case azsettings.AzurePublic:
		return azsettings.AzurePublic, nil
	case azsettings.AzureChina:
		return azsettings.AzureChina, nil
	case azsettings.AzureUSGovernment:
		return azsettings.AzureUSGovernment, nil
<<<<<<< HEAD
=======
	case azsettings.AzureCustomized:
		return azsettings.AzureCustomized, nil
>>>>>>> c621693d
	case "":
		// Not set cloud defaults to public
		return azsettings.AzurePublic, nil
	default:
		err := fmt.Errorf("the cloud '%s' not supported", cloudName)
		return "", err
	}
}

func normalizeAzureCloud(cloudName string) (string, error) {
	switch cloudName {
	case azureMonitorPublic:
		return azsettings.AzurePublic, nil
	case azureMonitorChina:
		return azsettings.AzureChina, nil
	case azureMonitorUSGovernment:
		return azsettings.AzureUSGovernment, nil
<<<<<<< HEAD
=======
	case azureMonitorCustomized:
		return azsettings.AzureCustomized, nil
>>>>>>> c621693d
	default:
		err := fmt.Errorf("the cloud '%s' not supported", cloudName)
		return "", err
	}
}

func getAzureCloud(cfg *setting.Cfg, jsonData *simplejson.Json) (string, error) {
	authType := getAuthType(cfg, jsonData)
	switch authType {
	case azcredentials.AzureAuthManagedIdentity:
		// In case of managed identity, the cloud is always same as where Grafana is hosted
		return getDefaultAzureCloud(cfg)
	case azcredentials.AzureAuthClientSecret:
		if cloud := jsonData.Get("cloudName").MustString(); cloud != "" {
			return normalizeAzureCloud(cloud)
		} else {
			return getDefaultAzureCloud(cfg)
		}
	default:
		err := fmt.Errorf("the authentication type '%s' not supported", authType)
		return "", err
	}
}

func getAzureCredentials(cfg *setting.Cfg, jsonData *simplejson.Json, secureJsonData map[string]string) (azcredentials.AzureCredentials, error) {
	authType := getAuthType(cfg, jsonData)

	switch authType {
	case azcredentials.AzureAuthManagedIdentity:
		credentials := &azcredentials.AzureManagedIdentityCredentials{}
		return credentials, nil

	case azcredentials.AzureAuthClientSecret:
		cloud, err := getAzureCloud(cfg, jsonData)
		if err != nil {
			return nil, err
		}
		if secureJsonData["clientSecret"] == "" {
			return nil, fmt.Errorf("unable to instantiate credentials, clientSecret must be set")
		}
		credentials := &azcredentials.AzureClientSecretCredentials{
			AzureCloud:   cloud,
			TenantId:     jsonData.Get("tenantId").MustString(),
			ClientId:     jsonData.Get("clientId").MustString(),
			ClientSecret: secureJsonData["clientSecret"],
		}
		return credentials, nil

	default:
		err := fmt.Errorf("the authentication type '%s' not supported", authType)
		return nil, err
	}
}<|MERGE_RESOLUTION|>--- conflicted
+++ resolved
@@ -15,10 +15,8 @@
 	azureMonitorPublic       = "azuremonitor"
 	azureMonitorChina        = "chinaazuremonitor"
 	azureMonitorUSGovernment = "govazuremonitor"
-<<<<<<< HEAD
-=======
+	azureMonitorGermany      = "germanyazuremonitor"
 	azureMonitorCustomized   = "customizedazuremonitor"
->>>>>>> c621693d
 )
 
 func getAuthType(cfg *setting.Cfg, jsonData *simplejson.Json) string {
@@ -57,11 +55,8 @@
 		return azsettings.AzureChina, nil
 	case azsettings.AzureUSGovernment:
 		return azsettings.AzureUSGovernment, nil
-<<<<<<< HEAD
-=======
 	case azsettings.AzureCustomized:
 		return azsettings.AzureCustomized, nil
->>>>>>> c621693d
 	case "":
 		// Not set cloud defaults to public
 		return azsettings.AzurePublic, nil
@@ -79,11 +74,8 @@
 		return azsettings.AzureChina, nil
 	case azureMonitorUSGovernment:
 		return azsettings.AzureUSGovernment, nil
-<<<<<<< HEAD
-=======
 	case azureMonitorCustomized:
 		return azsettings.AzureCustomized, nil
->>>>>>> c621693d
 	default:
 		err := fmt.Errorf("the cloud '%s' not supported", cloudName)
 		return "", err
