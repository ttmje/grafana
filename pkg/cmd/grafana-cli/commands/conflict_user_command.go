package commands

import (
	"context"
	"errors"
	"fmt"
	"os"
	"path/filepath"
	"regexp"
	"strconv"
	"strings"

	"github.com/fatih/color"
	"github.com/grafana/grafana/pkg/bus"
	"github.com/grafana/grafana/pkg/cmd/grafana-cli/logger"
	"github.com/grafana/grafana/pkg/cmd/grafana-cli/utils"
	"github.com/grafana/grafana/pkg/infra/tracing"
	"github.com/grafana/grafana/pkg/models"
	"github.com/grafana/grafana/pkg/services/sqlstore"
	"github.com/grafana/grafana/pkg/services/sqlstore/db"
	"github.com/grafana/grafana/pkg/services/sqlstore/migrations"
	"github.com/grafana/grafana/pkg/services/user"
	"github.com/grafana/grafana/pkg/services/user/userimpl"
	"github.com/grafana/grafana/pkg/setting"
	"github.com/urfave/cli/v2"
)

func initConflictCfg(cmd *utils.ContextCommandLine) (*setting.Cfg, error) {
	configOptions := strings.Split(cmd.String("configOverrides"), " ")
	configOptions = append(configOptions, cmd.Args().Slice()...)
	cfg, err := setting.NewCfgFromArgs(setting.CommandLineArgs{
		Config:   cmd.ConfigFile(),
		HomePath: cmd.HomePath(),
		Args:     append(configOptions, "cfg:log.level=error"), // tailing arguments have precedence over the options string
	})
	if err != nil {
		return nil, err
	}
	return cfg, nil
}

func initializeConflictResolver(cmd *utils.ContextCommandLine, f Formatter, ctx *cli.Context) (*ConflictResolver, error) {
	cfg, err := initConflictCfg(cmd)
	if err != nil {
		return nil, fmt.Errorf("%v: %w", "failed to load configuration", err)
	}
	s, err := getSqlStore(cfg)
	if err != nil {
		return nil, fmt.Errorf("%v: %w", "failed to get to sql", err)
	}
	conflicts, err := GetUsersWithConflictingEmailsOrLogins(ctx, s)
	if err != nil {
		return nil, fmt.Errorf("%v: %w", "failed to get users with conflicting logins", err)
	}
	resolver := ConflictResolver{Users: conflicts}
	resolver.BuildConflictBlocks(conflicts, f)
	return &resolver, nil
}

func getSqlStore(cfg *setting.Cfg) (*sqlstore.SQLStore, error) {
	tracer, err := tracing.ProvideService(cfg)
	if err != nil {
		return nil, fmt.Errorf("%v: %w", "failed to initialize tracer service", err)
	}
	bus := bus.ProvideBus(tracer)
	return sqlstore.ProvideService(cfg, nil, &migrations.OSSMigrations{}, bus, tracer)
}

func runListConflictUsers() func(context *cli.Context) error {
	return func(context *cli.Context) error {
		cmd := &utils.ContextCommandLine{Context: context}
		whiteBold := color.New(color.FgWhite).Add(color.Bold)
		r, err := initializeConflictResolver(cmd, whiteBold.Sprintf, context)
		if err != nil {
			return fmt.Errorf("%v: %w", "failed to initialize conflict resolver", err)
		}
		if len(r.Users) < 1 {
			logger.Info(color.GreenString("No Conflicting users found.\n\n"))
			return nil
		}
		logger.Infof("\n\nShowing conflicts\n\n")
		logger.Infof(r.ToStringPresentation())
		logger.Infof("\n")
		if len(r.DiscardedBlocks) != 0 {
			r.logDiscardedUsers()
		}
		return nil
	}
}

func runGenerateConflictUsersFile() func(context *cli.Context) error {
	return func(context *cli.Context) error {
		cmd := &utils.ContextCommandLine{Context: context}
		r, err := initializeConflictResolver(cmd, fmt.Sprintf, context)
		if err != nil {
			return fmt.Errorf("%v: %w", "failed to initialize conflict resolver", err)
		}
		if len(r.Users) < 1 {
			logger.Info(color.GreenString("No Conflicting users found.\n\n"))
			return nil
		}
		tmpFile, err := generateConflictUsersFile(r)
		if err != nil {
			return fmt.Errorf("generating file return error: %w", err)
		}
		logger.Infof("\n\ngenerated file\n")
		logger.Infof("%s\n\n", tmpFile.Name())
		logger.Infof("once the file is edited and resolved conflicts, you can either validate or ingest the file\n\n")
		if len(r.DiscardedBlocks) != 0 {
			r.logDiscardedUsers()
		}
		return nil
	}
}

func runValidateConflictUsersFile() func(context *cli.Context) error {
	return func(context *cli.Context) error {
		cmd := &utils.ContextCommandLine{Context: context}
		r, err := initializeConflictResolver(cmd, fmt.Sprintf, context)
		if err != nil {
			return fmt.Errorf("%v: %w", "failed to initialize conflict resolver", err)
		}

		// read in the file to validate
		// read in the file to ingest
		arg := cmd.Args().First()
		if arg == "" {
			return errors.New("please specify a absolute path to file to read from")
		}
		b, err := os.ReadFile(filepath.Clean(arg))
		if err != nil {
			return fmt.Errorf("could not read file with error %e", err)
		}
		validErr := getValidConflictUsers(r, b)
		if validErr != nil {
			return fmt.Errorf("could not validate file with error %s", err)
		}
		logger.Info("File validation complete without errors.\n\n File can be used with ingesting command `ingest-file`.\n\n")
		return nil
	}
}

func runIngestConflictUsersFile() func(context *cli.Context) error {
	return func(context *cli.Context) error {
		cmd := &utils.ContextCommandLine{Context: context}
		r, err := initializeConflictResolver(cmd, fmt.Sprintf, context)
		if err != nil {
			return fmt.Errorf("%v: %w", "failed to initialize conflict resolver", err)
		}

		// read in the file to ingest
		arg := cmd.Args().First()
		if arg == "" {
			return errors.New("please specify a absolute path to file to read from")
		}
		b, err := os.ReadFile(filepath.Clean(arg))
		if err != nil {
			return fmt.Errorf("could not read file with error %e", err)
		}
		validErr := getValidConflictUsers(r, b)
		if validErr != nil {
			return fmt.Errorf("could not validate file with error %s", validErr)
		}
		// should we rebuild blocks here?
		// kind of a weird thing maybe?
		if len(r.ValidUsers) == 0 {
			return fmt.Errorf("no users")
		}
		r.showChanges()
		if !confirm("\n\nWe encourage users to create a db backup before running this command. \n Proceed with operation?") {
			return fmt.Errorf("user cancelled")
		}
		err = r.MergeConflictingUsers(context.Context)
		if err != nil {
			return fmt.Errorf("not able to merge with %e", err)
		}
		logger.Info("\n\nconflicts resolved.\n")
		return nil
	}
}

func getDocumentationForFile() string {
	return `# Conflicts File
# This file is generated by the grafana-cli command ` + color.CyanString("grafana-cli admin user-manager conflicts generate-file") + `.
#
# Commands:
# +, keep <user> = keep user
# -, delete <user> = delete user
#
# The fields conflict_email and conflict_login
# indicate that we see a conflict in email and/or login with another user.
# Both these fields can be true.
#
# There needs to be exactly one picked user per conflict block.
#
# The lines can be re-ordered.
#
# If you feel like you want to wait with a specific block,
# delete all lines regarding that conflict block.
#
`
}

func generateConflictUsersFile(r *ConflictResolver) (*os.File, error) {
	tmpFile, err := os.CreateTemp(os.TempDir(), "conflicting_user_*.diff")
	if err != nil {
		return nil, err
	}
	if _, err := tmpFile.Write([]byte(getDocumentationForFile())); err != nil {
		return nil, err
	}
	if _, err := tmpFile.Write([]byte(r.ToStringPresentation())); err != nil {
		return nil, err
	}
	return tmpFile, nil
}

func getValidConflictUsers(r *ConflictResolver, b []byte) error {
	newConflicts := make(ConflictingUsers, 0)
	// need to verify that id or email exists
	previouslySeenIds := map[string]bool{}
	previouslySeenEmails := map[string]bool{}
	for _, users := range r.Blocks {
		for _, u := range users {
			previouslySeenIds[strings.ToLower(u.ID)] = true
			previouslySeenEmails[strings.ToLower(u.Email)] = true
		}
	}

	// tested in https://regex101.com/r/una3zC/1
	diffPattern := `^[+-]`
	// compiling since in a loop
	matchingExpression, err := regexp.Compile(diffPattern)
	if err != nil {
		return fmt.Errorf("unable to compile regex %s: %w", diffPattern, err)
	}
	for _, row := range strings.Split(string(b), "\n") {
		if row == "" {
			// end of file
			break
		}
		// if the row starts with a #, it is a comment
		if row[0] == '#' {
			// comment
			continue
		}
		entryRow := matchingExpression.Match([]byte(row))
		if !entryRow {
			// block row
			// conflict: hej
			continue
		}

		newUser := &ConflictingUser{}
		err := newUser.Marshal(row)
		if err != nil {
			return fmt.Errorf("could not parse the content of the file with error %e", err)
		}
		if !previouslySeenEmails[strings.ToLower(newUser.Email)] {
			return fmt.Errorf("not valid email: %s, email not in previous conflicts seen", newUser.Email)
		}
		// valid entry
		newConflicts = append(newConflicts, *newUser)
	}
	r.ValidUsers = newConflicts
	r.BuildConflictBlocks(newConflicts, fmt.Sprintf)
	return nil
}

func (r *ConflictResolver) MergeConflictingUsers(ctx context.Context) error {
<<<<<<< HEAD
	err := r.Store.WithDbSession(ctx, func(sess *sqlstore.DBSession) error {
		for block, users := range r.Blocks {
			if len(users) < 2 {
				return fmt.Errorf("not enough users to perform merge, found %d for id %s, should be at least 2", len(users), block)
			}
			var intoUser user.User
			var intoUserId int64
			var fromUserIds []int64

			// creating a session for each block of users
			// we want to rollback incase something happens during update / delete
=======
	for block, users := range r.Blocks {
		if len(users) < 2 {
			return fmt.Errorf("not enough users to perform merge, found %d for id %s, should be at least 2", len(users), block)
		}
		var intoUser user.User
		var intoUserId int64
		var fromUserIds []int64

		// creating a session for each block of users
		// we want to rollback incase something happens during update / delete
		if err := r.Store.WithDbSession(ctx, func(sess *sqlstore.DBSession) error {
			err := sess.Begin()
			if err != nil {
				return fmt.Errorf("could not open a db session: %w", err)
			}
>>>>>>> 6099e55e
			for _, u := range users {
				if u.Direction == "+" {
					id, err := strconv.ParseInt(u.ID, 10, 64)
					if err != nil {
						return fmt.Errorf("could not convert id in +")
					}
					intoUserId = id
				} else if u.Direction == "-" {
					id, err := strconv.ParseInt(u.ID, 10, 64)
					if err != nil {
						return fmt.Errorf("could not convert id in -")
					}
					fromUserIds = append(fromUserIds, id)
				}
			}
			if _, err := sess.ID(intoUserId).Where(sqlstore.NotServiceAccountFilter(r.Store)).Get(&intoUser); err != nil {
				return fmt.Errorf("could not find intoUser: %w", err)
			}

			for _, fromUserId := range fromUserIds {
				var fromUser user.User
				exists, err := sess.ID(fromUserId).Where(sqlstore.NotServiceAccountFilter(r.Store)).Get(&fromUser)
				if err != nil {
					return fmt.Errorf("could not find fromUser: %w", err)
				}
				if !exists {
					fmt.Printf("user with id %d does not exist, skipping\n", fromUserId)
				}
				// // delete the user
				delErr := r.Store.DeleteUserInSession(ctx, sess, &models.DeleteUserCommand{UserId: fromUserId})
				if delErr != nil {
					return fmt.Errorf("error during deletion of user: %w", delErr)
				}
			}
			commitErr := sess.Commit()
			if commitErr != nil {
				return fmt.Errorf("could not commit operation for useridentification %s: %w", block, commitErr)
			}
			userStore := userimpl.ProvideStore(r.Store, setting.NewCfg())
			updateMainCommand := &user.UpdateUserCommand{
				UserID: intoUser.ID,
				Login:  strings.ToLower(intoUser.Login),
				Email:  strings.ToLower(intoUser.Email),
			}
			updateErr := userStore.Update(ctx, updateMainCommand)
			if updateErr != nil {
				return fmt.Errorf("could not update user: %w", updateErr)
			}
<<<<<<< HEAD
		}
		return nil
	})
	return err
=======

			return nil
		}); err != nil {
			return err
		}
	}
	return nil
>>>>>>> 6099e55e
}

/*
hej@test.com+hej@test.com
all of the permissions, roles and ownership will be transferred to the user.
+ id: 1, email: hej@test.com, login: hej@test.com
these user(s) will be deleted and their permissions transferred.
- id: 2, email: HEJ@TEST.COM, login: HEJ@TEST.COM
- id: 3, email: hej@TEST.com, login: hej@TEST.com
*/
func (r *ConflictResolver) showChanges() {
	if len(r.ValidUsers) == 0 {
		fmt.Println("no changes will take place as we have no valid users.")
		return
	}

	var b strings.Builder
	for block, users := range r.Blocks {
		if _, ok := r.DiscardedBlocks[block]; ok {
			// skip block
			continue
		}

		// looping as we want to can get these out of order (meaning the + and -)
		var mainUser ConflictingUser
		for _, u := range users {
			if u.Direction == "+" {
				mainUser = u
				break
			}
		}
		b.WriteString("Keep the following user.\n")
		b.WriteString(fmt.Sprintf("%s\n", block))
		b.WriteString(fmt.Sprintf("id: %s, email: %s, login: %s\n", mainUser.ID, mainUser.Email, mainUser.Login))
		b.WriteString("\n\n")
		b.WriteString("The following user(s) will be deleted.\n")
		for _, user := range users {
			if user.ID == mainUser.ID {
				continue
			}
			// mergeable users
			b.WriteString(fmt.Sprintf("id: %s, email: %s, login: %s\n", user.ID, user.Email, user.Login))
		}
		b.WriteString("\n\n")
	}
	logger.Info("\n\nChanges that will take place\n\n")
	logger.Infof(b.String())
}

// Formatter make it possible for us to write to terminal and to a file
// with different formats depending on the usecase
type Formatter func(format string, a ...interface{}) string

func shouldDiscardBlock(seenUsersInBlock map[string]string, block string, user ConflictingUser) bool {
	// loop through users to see if we should skip this block
	// we have some more tricky scenarios where we have more than two users that can have conflicts with each other
	// we have made the approach to discard any users that we have seen
	if _, ok := seenUsersInBlock[user.ID]; ok {
		// we have seen the user in different block than the current block
		if seenUsersInBlock[user.ID] != block {
			return true
		}
	}
	seenUsersInBlock[user.ID] = block
	return false
}

// BuildConflictBlocks builds blocks of users where each block is a unique email/login
// NOTE: currently this function assumes that the users are in order of grouping already
func (r *ConflictResolver) BuildConflictBlocks(users ConflictingUsers, f Formatter) {
	discardedBlocks := make(map[string]bool)
	seenUsersToBlock := make(map[string]string)
	blocks := make(map[string]ConflictingUsers)
	for _, user := range users {
		// conflict blocks is how we identify a conflict in the user base.
		var conflictBlock string
		if user.ConflictEmail != "" {
			conflictBlock = f("conflict: %s", strings.ToLower(user.Email))
		} else if user.ConflictLogin != "" {
			conflictBlock = f("conflict: %s", strings.ToLower(user.Login))
		} else if user.ConflictEmail != "" && user.ConflictLogin != "" {
			// both conflicts
			// should not be here unless changed in sql
			conflictBlock = f("conflict: %s%s", strings.ToLower(user.Email), strings.ToLower(user.Login))
		}

		// discard logic
		if shouldDiscardBlock(seenUsersToBlock, conflictBlock, user) {
			discardedBlocks[conflictBlock] = true
		}

		// adding users to blocks
		if _, ok := blocks[conflictBlock]; !ok {
			blocks[conflictBlock] = []ConflictingUser{user}
			continue
		}
		// skip user thats already part of the block
		// since we get duplicate entries
		if contains(blocks[conflictBlock], user) {
			continue
		}
		blocks[conflictBlock] = append(blocks[conflictBlock], user)
	}
	r.Blocks = blocks
	r.DiscardedBlocks = discardedBlocks
}

func contains(cu ConflictingUsers, target ConflictingUser) bool {
	for _, u := range cu {
		if u.ID == target.ID {
			return true
		}
	}
	return false
}

func (r *ConflictResolver) logDiscardedUsers() {
	keys := make([]string, 0, len(r.DiscardedBlocks))
	for block := range r.DiscardedBlocks {
		for _, u := range r.Blocks[block] {
			keys = append(keys, u.ID)
		}
	}
	warn := color.YellowString("Note: We discarded some conflicts that have multiple conflicting types involved.")
	logger.Infof(`
%s

users discarded with more than one conflict:
ids: %s

Solve conflicts and run the command again to see other conflicts.
`, warn, strings.Join(keys, ","))
}

// handling tricky cases::
// if we have seen a user already
// note the conflict of that user
// discard that conflict for next time that the user runs the command

// only present one conflict per user
// go through each conflict email/login
// if any has ids that have already been seen
// discard that conflict
// make note to the user to run again after fixing these conflicts
func (r *ConflictResolver) ToStringPresentation() string {
	/*
		hej@test.com+hej@test.com
		+ id: 1, email: hej@test.com, login: hej@test.com
		- id: 2, email: HEJ@TEST.COM, login: HEJ@TEST.COM
		- id: 3, email: hej@TEST.com, login: hej@TEST.com
	*/
	startOfBlock := make(map[string]bool)
	var b strings.Builder
	for block, users := range r.Blocks {
		if _, ok := r.DiscardedBlocks[block]; ok {
			// skip block
			continue
		}
		for _, user := range users {
			if !startOfBlock[block] {
				b.WriteString(fmt.Sprintf("%s\n", block))
				startOfBlock[block] = true
				b.WriteString(fmt.Sprintf("+ id: %s, email: %s, login: %s, last_seen_at: %s, auth_module: %s, conflict_email: %s, conflict_login: %s\n",
					user.ID,
					user.Email,
					user.Login,
					user.LastSeenAt,
					user.AuthModule,
					user.ConflictEmail,
					user.ConflictLogin,
				))
				continue
			}
			// mergeable users
			b.WriteString(fmt.Sprintf("- id: %s, email: %s, login: %s, last_seen_at: %s, auth_module: %s, conflict_email: %s, conflict_login: %s\n",
				user.ID,
				user.Email,
				user.Login,
				user.LastSeenAt,
				user.AuthModule,
				user.ConflictEmail,
				user.ConflictLogin,
			))
		}
	}
	return b.String()
}

type ConflictResolver struct {
	Store           *sqlstore.SQLStore
	Config          *setting.Cfg
	Users           ConflictingUsers
	ValidUsers      ConflictingUsers
	Blocks          map[string]ConflictingUsers
	DiscardedBlocks map[string]bool
}

type ConflictingUser struct {
	// direction is the +/- which indicates if we should keep or delete the user
	Direction     string `xorm:"direction"`
	ID            string `xorm:"id"`
	Email         string `xorm:"email"`
	Login         string `xorm:"login"`
	LastSeenAt    string `xorm:"last_seen_at"`
	AuthModule    string `xorm:"auth_module"`
	ConflictEmail string `xorm:"conflict_email"`
	ConflictLogin string `xorm:"conflict_login"`
}

type ConflictingUsers []ConflictingUser

func (c *ConflictingUser) Marshal(filerow string) error {
	// example view of the file to ingest
	// +/- id: 1, email: hej, auth_module: LDAP
	trimmedSpaces := strings.ReplaceAll(filerow, " ", "")
	if trimmedSpaces[0] == '+' {
		c.Direction = "+"
	} else if trimmedSpaces[0] == '-' {
		c.Direction = "-"
	} else {
		return fmt.Errorf("unable to get which operation was chosen")
	}
	trimmed := strings.TrimLeft(trimmedSpaces, "+-")
	values := strings.Split(trimmed, ",")

	if len(values) < 3 {
		return fmt.Errorf("expected at least 3 values in entry row")
	}
	// expected fields
	id := strings.Split(values[0], ":")
	email := strings.Split(values[1], ":")
	login := strings.Split(values[2], ":")
	c.ID = id[1]
	c.Email = email[1]
	c.Login = login[1]

	// why trim values, 2022-08-20:19:17:12
	lastSeenAt := strings.TrimPrefix(values[3], "last_seen_at:")
	authModule := strings.Split(values[4], ":")
	if len(authModule) < 2 {
		c.AuthModule = ""
	} else {
		c.AuthModule = authModule[1]
	}
	c.LastSeenAt = lastSeenAt

	// which conflict
	conflictEmail := strings.Split(values[5], ":")
	conflictLogin := strings.Split(values[6], ":")
	if len(conflictEmail) < 2 {
		c.ConflictEmail = ""
	} else {
		c.ConflictEmail = conflictEmail[1]
	}
	if len(conflictLogin) < 2 {
		c.ConflictLogin = ""
	} else {
		c.ConflictLogin = conflictLogin[1]
	}
	return nil
}

func GetUsersWithConflictingEmailsOrLogins(ctx *cli.Context, s *sqlstore.SQLStore) (ConflictingUsers, error) {
	queryUsers := make([]ConflictingUser, 0)
	outerErr := s.WithDbSession(ctx.Context, func(dbSession *sqlstore.DBSession) error {
		rawSQL := conflictingUserEntriesSQL(s)
		err := dbSession.SQL(rawSQL).Find(&queryUsers)
		return err
	})
	if outerErr != nil {
		return queryUsers, outerErr
	}
	return queryUsers, nil
}

// conflictingUserEntriesSQL orders conflicting users by their user_identification
// sorts the users by their useridentification and ids
func conflictingUserEntriesSQL(s *sqlstore.SQLStore) string {
	userDialect := db.DB.GetDialect(s).Quote("user")

	sqlQuery := `
	SELECT DISTINCT
	u1.id,
	u1.email,
	u1.login,
	u1.last_seen_at,
	user_auth.auth_module,
		( SELECT
			'true'
		FROM
			` + userDialect + `
		WHERE (LOWER(u1.email) = LOWER(u2.email)) AND(u1.email != u2.email)) AS conflict_email,
		( SELECT
			'true'
		FROM
			` + userDialect + `
		WHERE (LOWER(u1.login) = LOWER(u2.login) AND(u1.login != u2.login))) AS conflict_login
	FROM
		 ` + userDialect + ` AS u1, ` + userDialect + ` AS u2
	LEFT JOIN user_auth on user_auth.user_id = u1.id
	WHERE (conflict_email IS NOT NULL
		OR conflict_login IS NOT NULL)
		AND (u1.` + notServiceAccount(s) + `)
	ORDER BY conflict_email, conflict_login, u1.id`
	return sqlQuery
}

func notServiceAccount(ss *sqlstore.SQLStore) string {
	return fmt.Sprintf("is_service_account = %s",
		ss.Dialect.BooleanStr(false))
}

// confirm function asks for user input
// returns bool
func confirm(confirmPrompt string) bool {
	var input string
	logger.Infof("%s? [y|n]: ", confirmPrompt)

	_, err := fmt.Scanln(&input)
	if err != nil {
		logger.Infof("could not parse input from user for confirmation")
		return false
	}
	input = strings.ToLower(input)
	if input == "y" || input == "yes" {
		return true
	}
	return false
}<|MERGE_RESOLUTION|>--- conflicted
+++ resolved
@@ -268,19 +268,6 @@
 }
 
 func (r *ConflictResolver) MergeConflictingUsers(ctx context.Context) error {
-<<<<<<< HEAD
-	err := r.Store.WithDbSession(ctx, func(sess *sqlstore.DBSession) error {
-		for block, users := range r.Blocks {
-			if len(users) < 2 {
-				return fmt.Errorf("not enough users to perform merge, found %d for id %s, should be at least 2", len(users), block)
-			}
-			var intoUser user.User
-			var intoUserId int64
-			var fromUserIds []int64
-
-			// creating a session for each block of users
-			// we want to rollback incase something happens during update / delete
-=======
 	for block, users := range r.Blocks {
 		if len(users) < 2 {
 			return fmt.Errorf("not enough users to perform merge, found %d for id %s, should be at least 2", len(users), block)
@@ -296,7 +283,6 @@
 			if err != nil {
 				return fmt.Errorf("could not open a db session: %w", err)
 			}
->>>>>>> 6099e55e
 			for _, u := range users {
 				if u.Direction == "+" {
 					id, err := strconv.ParseInt(u.ID, 10, 64)
@@ -345,20 +331,12 @@
 			if updateErr != nil {
 				return fmt.Errorf("could not update user: %w", updateErr)
 			}
-<<<<<<< HEAD
-		}
-		return nil
-	})
-	return err
-=======
-
 			return nil
 		}); err != nil {
 			return err
 		}
 	}
 	return nil
->>>>>>> 6099e55e
 }
 
 /*
