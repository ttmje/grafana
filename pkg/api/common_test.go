package api

import (
	"bytes"
	"context"
	"encoding/json"
	"fmt"
	"io"
	"net/http"
	"net/http/httptest"
	"path/filepath"
	"testing"

	"github.com/stretchr/testify/mock"
	"github.com/stretchr/testify/require"

	"github.com/grafana/grafana/pkg/api/response"
	"github.com/grafana/grafana/pkg/api/routing"
	"github.com/grafana/grafana/pkg/infra/db"
	"github.com/grafana/grafana/pkg/infra/db/dbtest"
	"github.com/grafana/grafana/pkg/infra/fs"
	"github.com/grafana/grafana/pkg/infra/remotecache"
	"github.com/grafana/grafana/pkg/infra/tracing"
	"github.com/grafana/grafana/pkg/server/modules"
	"github.com/grafana/grafana/pkg/services/accesscontrol"
	"github.com/grafana/grafana/pkg/services/accesscontrol/acimpl"
	"github.com/grafana/grafana/pkg/services/annotations/annotationstest"
	"github.com/grafana/grafana/pkg/services/auth/authtest"
	"github.com/grafana/grafana/pkg/services/auth/jwt"
	"github.com/grafana/grafana/pkg/services/authn/authntest"
	"github.com/grafana/grafana/pkg/services/contexthandler"
	"github.com/grafana/grafana/pkg/services/contexthandler/authproxy"
	contextmodel "github.com/grafana/grafana/pkg/services/contexthandler/model"
	"github.com/grafana/grafana/pkg/services/dashboards"
	dashver "github.com/grafana/grafana/pkg/services/dashboardversion"
	"github.com/grafana/grafana/pkg/services/featuremgmt"
	"github.com/grafana/grafana/pkg/services/guardian"
	"github.com/grafana/grafana/pkg/services/ldap/service"
	"github.com/grafana/grafana/pkg/services/licensing"
	"github.com/grafana/grafana/pkg/services/login"
	"github.com/grafana/grafana/pkg/services/login/loginservice"
	"github.com/grafana/grafana/pkg/services/login/logintest"
	"github.com/grafana/grafana/pkg/services/org"
	"github.com/grafana/grafana/pkg/services/org/orgtest"
	"github.com/grafana/grafana/pkg/services/quota/quotatest"
	"github.com/grafana/grafana/pkg/services/rendering"
	"github.com/grafana/grafana/pkg/services/search"
	"github.com/grafana/grafana/pkg/services/search/model"
	"github.com/grafana/grafana/pkg/services/searchusers"
	"github.com/grafana/grafana/pkg/services/team/teamtest"
	"github.com/grafana/grafana/pkg/services/user"
	"github.com/grafana/grafana/pkg/services/user/usertest"
	"github.com/grafana/grafana/pkg/setting"
	"github.com/grafana/grafana/pkg/web"
	"github.com/grafana/grafana/pkg/web/webtest"
)

func loggedInUserScenario(t *testing.T, desc string, url string, routePattern string, fn scenarioFunc, sqlStore db.DB) {
	loggedInUserScenarioWithRole(t, desc, "GET", url, routePattern, org.RoleEditor, fn, sqlStore)
}

func loggedInUserScenarioWithRole(t *testing.T, desc string, method string, url string, routePattern string, role org.RoleType, fn scenarioFunc, sqlStore db.DB) {
	t.Run(fmt.Sprintf("%s %s", desc, url), func(t *testing.T) {
		sc := setupScenarioContext(t, url)
		sc.sqlStore = sqlStore
		sc.userService = usertest.NewUserServiceFake()
		sc.defaultHandler = routing.Wrap(func(c *contextmodel.ReqContext) response.Response {
			sc.context = c
			sc.context.UserID = testUserID
			sc.context.OrgID = testOrgID
			sc.context.Login = testUserLogin
			sc.context.OrgRole = role
			if sc.handlerFunc != nil {
				return sc.handlerFunc(sc.context)
			}

			return nil
		})

		switch method {
		case "GET":
			sc.m.Get(routePattern, sc.defaultHandler)
		case "DELETE":
			sc.m.Delete(routePattern, sc.defaultHandler)
		}
		fn(sc)
	})
}

func anonymousUserScenario(t *testing.T, desc string, method string, url string, routePattern string, fn scenarioFunc) {
	t.Run(fmt.Sprintf("%s %s", desc, url), func(t *testing.T) {
		sc := setupScenarioContext(t, url)
		sc.defaultHandler = routing.Wrap(func(c *contextmodel.ReqContext) response.Response {
			sc.context = c
			if sc.handlerFunc != nil {
				return sc.handlerFunc(sc.context)
			}

			return nil
		})

		switch method {
		case "GET":
			sc.m.Get(routePattern, sc.defaultHandler)
		case "DELETE":
			sc.m.Delete(routePattern, sc.defaultHandler)
		}

		fn(sc)
	})
}

func (sc *scenarioContext) fakeReq(method, url string) *scenarioContext {
	sc.resp = httptest.NewRecorder()
	req, err := http.NewRequest(method, url, nil)
	require.NoError(sc.t, err)
	req.Header.Add("Content-Type", "application/json")
	sc.req = req

	return sc
}

func (sc *scenarioContext) fakeReqWithParams(method, url string, queryParams map[string]string) *scenarioContext {
	sc.resp = httptest.NewRecorder()
	req, err := http.NewRequest(method, url, nil)
	// TODO: Depend on sc.t
	if sc.t != nil {
		require.NoError(sc.t, err)
	} else if err != nil {
		panic(fmt.Sprintf("Making request failed: %s", err))
	}

	req.Header.Add("Content-Type", "application/json")

	q := req.URL.Query()
	for k, v := range queryParams {
		q.Add(k, v)
	}
	req.URL.RawQuery = q.Encode()
	sc.req = req
	return sc
}

func (sc *scenarioContext) fakeReqNoAssertions(method, url string) *scenarioContext {
	sc.resp = httptest.NewRecorder()
	req, _ := http.NewRequest(method, url, nil)
	req.Header.Add("Content-Type", "application/json")
	sc.req = req

	return sc
}

func (sc *scenarioContext) fakeReqNoAssertionsWithCookie(method, url string, cookie http.Cookie) *scenarioContext {
	sc.resp = httptest.NewRecorder()
	http.SetCookie(sc.resp, &cookie)

	req, _ := http.NewRequest(method, url, nil)
	req.Header = http.Header{"Cookie": sc.resp.Header()["Set-Cookie"]}
	req.Header.Add("Content-Type", "application/json")
	sc.req = req

	return sc
}

type scenarioContext struct {
	t                       *testing.T
	cfg                     *setting.Cfg
	m                       *web.Mux
	context                 *contextmodel.ReqContext
	resp                    *httptest.ResponseRecorder
	handlerFunc             handlerFunc
	defaultHandler          web.Handler
	req                     *http.Request
	url                     string
	userAuthTokenService    *authtest.FakeUserAuthTokenService
	sqlStore                db.DB
	authInfoService         *logintest.AuthInfoServiceFake
	dashboardVersionService dashver.Service
	userService             user.Service
	dashboardService        dashboards.DashboardService
}

func (sc *scenarioContext) exec() {
	sc.m.ServeHTTP(sc.resp, sc.req)
}

type scenarioFunc func(c *scenarioContext)
type handlerFunc func(c *contextmodel.ReqContext) response.Response

func getContextHandler(t *testing.T, cfg *setting.Cfg) *contexthandler.ContextHandler {
	t.Helper()

	if cfg == nil {
		cfg = setting.NewCfg()
	}

	sqlStore := db.InitTestDB(t)
	remoteCacheSvc := &remotecache.RemoteCache{}
	cfg.RemoteCacheOptions = &setting.RemoteCacheOptions{
		Name: "database",
	}
	userAuthTokenSvc := authtest.NewFakeUserAuthTokenService()
	renderSvc := &fakeRenderService{}
	authJWTSvc := jwt.NewFakeJWTService()
	tracer := tracing.InitializeTracerForTest()
	authProxy := authproxy.ProvideAuthProxy(cfg, remoteCacheSvc, loginservice.LoginServiceMock{}, &usertest.FakeUserService{}, sqlStore, service.NewLDAPFakeService())
	loginService := &logintest.LoginServiceFake{}
	authenticator := &logintest.AuthenticatorFake{}
	ctxHdlr := contexthandler.ProvideService(cfg, userAuthTokenSvc, authJWTSvc, remoteCacheSvc, renderSvc, sqlStore, tracer, authProxy, loginService, nil, authenticator, usertest.NewUserServiceFake(), orgtest.NewOrgServiceFake(), nil, featuremgmt.WithFeatures(), &authntest.FakeService{})

	return ctxHdlr
}

func setupScenarioContext(t *testing.T, url string) *scenarioContext {
	cfg := setting.NewCfg()
	sc := &scenarioContext{
		url: url,
		t:   t,
		cfg: cfg,
	}
	viewsPath, err := filepath.Abs("../../public/views")
	require.NoError(t, err)
	exists, err := fs.Exists(viewsPath)
	require.NoError(t, err)
	require.Truef(t, exists, "Views should be in %q", viewsPath)

	sc.m = web.New()
	sc.m.UseMiddleware(web.Renderer(viewsPath, "[[", "]]"))
	sc.m.Use(getContextHandler(t, cfg).Middleware)

	return sc
}

type fakeRenderService struct {
	rendering.Service
}

func (s *fakeRenderService) Init() error {
	return nil
}

func userWithPermissions(orgID int64, permissions []accesscontrol.Permission) *user.SignedInUser {
	return &user.SignedInUser{OrgID: orgID, OrgRole: org.RoleViewer, Permissions: map[int64]map[string][]string{orgID: accesscontrol.GroupScopesByAction(permissions)}}
}

func setupSimpleHTTPServer(features *featuremgmt.FeatureManager) *HTTPServer {
	if features == nil {
		features = featuremgmt.WithFeatures()
	}
	cfg := setting.NewCfg()
	cfg.RBACEnabled = false
	cfg.IsFeatureToggleEnabled = features.IsEnabled

	return &HTTPServer{
		Cfg:             cfg,
		Features:        features,
		License:         &licensing.OSSLicensingService{},
		AccessControl:   acimpl.ProvideAccessControl(cfg),
		annotationsRepo: annotationstest.NewFakeAnnotationsRepo(),
		authInfoService: &logintest.AuthInfoServiceFake{
			ExpectedLabels: map[int64]string{int64(1): login.GetAuthProviderLabel(login.LDAPAuthModule)},
		},
	}
}

<<<<<<< HEAD
func setupHTTPServer(t *testing.T, useFakeAccessControl bool, options ...APITestServerOption) accessControlScenarioContext {
	return setupHTTPServerWithCfg(t, useFakeAccessControl, setting.NewCfg(), options...)
}

func setupHTTPServerWithCfg(t *testing.T, useFakeAccessControl bool, cfg *setting.Cfg, options ...APITestServerOption) accessControlScenarioContext {
	db := db.InitTestDB(t, db.InitTestDBOpt{})
	return setupHTTPServerWithCfgDb(t, useFakeAccessControl, cfg, db, db, featuremgmt.WithFeatures(), options...)
}

func setupHTTPServerWithCfgDb(
	t *testing.T, useFakeAccessControl bool, cfg *setting.Cfg, db *sqlstore.SQLStore,
	store db.DB, features *featuremgmt.FeatureManager, options ...APITestServerOption,
) accessControlScenarioContext {
	t.Helper()
	license := &licensing.OSSLicensingService{}
	routeRegister := routing.NewRouteRegister()
	teamService := teamimpl.ProvideService(db, cfg)
	cfg.IsFeatureToggleEnabled = features.IsEnabled
	quotaService := quotatest.New(false, nil)
	dashboardsStore, err := dashboardsstore.ProvideDashboardStore(db, cfg, featuremgmt.WithFeatures(), tagimpl.ProvideService(db, cfg), quotaService)
	require.NoError(t, err)

	var acmock *accesscontrolmock.Mock
	var ac accesscontrol.AccessControl
	var acService accesscontrol.Service

	var userSvc user.Service
	userMock := usertest.NewUserServiceFake()
	userMock.ExpectedUser = &user.User{ID: 1}
	orgMock := orgtest.NewOrgServiceFake()
	orgMock.ExpectedOrg = &org.Org{}
	orgMock.ExpectedSearchOrgUsersResult = &org.SearchOrgUsersQueryResult{}

	// Defining the accesscontrol service has to be done before registering routes
	if useFakeAccessControl {
		acmock = accesscontrolmock.New()
		if !cfg.RBACEnabled {
			acmock = acmock.WithDisabled()
		}
		ac = acmock
		acService = acmock
		userSvc = userMock
	} else {
		var err error
		ac = acimpl.ProvideAccessControl(cfg)
		userSvc, err = userimpl.ProvideService(db, nil, cfg, teamimpl.ProvideService(db, cfg), localcache.ProvideService(), quotatest.New(false, nil), supportbundlestest.NewFakeBundleService())
		require.NoError(t, err)
		acService, err = acimpl.ProvideService(cfg, db, routeRegister, localcache.ProvideService(), ac, featuremgmt.WithFeatures(), modules.ProvideService(cfg))
		require.NoError(t, err)
	}
	teamPermissionService, err := ossaccesscontrol.ProvideTeamPermissions(cfg, routeRegister, db, ac, license, acService, teamService, userSvc)
	require.NoError(t, err)

	folderPermissionsService := accesscontrolmock.NewMockedPermissionsService()
	dashboardPermissionsService := accesscontrolmock.NewMockedPermissionsService()

	folderSvc := foldertest.NewFakeService()

	// Create minimal HTTP Server
	hs := &HTTPServer{
		Cfg:                    cfg,
		Features:               features,
		Live:                   newTestLive(t, db),
		QuotaService:           quotaService,
		RouteRegister:          routeRegister,
		SQLStore:               store,
		License:                &licensing.OSSLicensingService{},
		AccessControl:          ac,
		accesscontrolService:   acService,
		teamPermissionsService: teamPermissionService,
		searchUsersService:     searchusers.ProvideUsersService(filters.ProvideOSSSearchUserFilter(), usertest.NewUserServiceFake()),
		DashboardService: dashboardservice.ProvideDashboardService(
			cfg, dashboardsStore, folderimpl.ProvideDashboardFolderStore(db), nil, features,
			folderPermissionsService, dashboardPermissionsService, ac,
			folderSvc,
		),
		preferenceService: preftest.NewPreferenceServiceFake(),
		userService:       userSvc,
		orgService:        orgMock,
		teamService:       teamService,
		annotationsRepo:   annotationstest.NewFakeAnnotationsRepo(),
		authInfoService: &logintest.AuthInfoServiceFake{
			ExpectedLabels: map[int64]string{int64(1): login.GetAuthProviderLabel(login.LDAPAuthModule)},
		},
	}

	for _, o := range options {
		o(hs)
	}

	require.NoError(t, hs.declareFixedRoles())
	require.NoError(t, hs.accesscontrolService.(accesscontrol.RoleRegistry).RegisterFixedRoles(context.Background()))

	// Instantiate a new Server
	m := web.New()

	// middleware to set the test initial context
	initCtx := &contextmodel.ReqContext{}
	m.Use(func(c *web.Context) {
		initCtx.Context = c
		initCtx.Logger = log.New("api-test")
		c.Req = c.Req.WithContext(ctxkey.Set(c.Req.Context(), initCtx))
	})

	m.Use(accesscontrol.LoadPermissionsMiddleware(hs.accesscontrolService))

	// Register all routes
	hs.registerRoutes()
	hs.RouteRegister.Register(m.Router)

	return accessControlScenarioContext{
		server:                      m,
		initCtx:                     initCtx,
		hs:                          hs,
		acmock:                      acmock,
		db:                          db,
		cfg:                         cfg,
		dashboardsStore:             dashboardsStore,
		teamService:                 teamService,
		userService:                 userSvc,
		dashboardPermissionsService: dashboardPermissionsService,
		folderPermissionsService:    folderPermissionsService,
	}
}

func callAPI(server *web.Mux, method, path string, body io.Reader, t *testing.T) *httptest.ResponseRecorder {
	req, err := http.NewRequest(method, path, body)
	require.NoError(t, err)
	req.Header.Set("Content-Type", "application/json")
	recorder := httptest.NewRecorder()
	server.ServeHTTP(recorder, req)
	return recorder
}

=======
>>>>>>> 7ace44c8
func mockRequestBody(v interface{}) io.ReadCloser {
	b, _ := json.Marshal(v)
	return io.NopCloser(bytes.NewReader(b))
}

// APITestServerOption option func for customizing HTTPServer configuration
// when setting up an API test server via SetupAPITestServer.
type APITestServerOption func(hs *HTTPServer)

// SetupAPITestServer sets up a webtest.Server ready for testing all
// routes registered via HTTPServer.registerRoutes().
// Optionally customize HTTPServer configuration by providing APITestServerOption
// option(s).
func SetupAPITestServer(t *testing.T, opts ...APITestServerOption) *webtest.Server {
	t.Helper()

	hs := &HTTPServer{
		RouteRegister:      routing.NewRouteRegister(),
		License:            &licensing.OSSLicensingService{},
		Features:           featuremgmt.WithFeatures(),
		QuotaService:       quotatest.New(false, nil),
		searchUsersService: &searchusers.OSSService{},
	}

	for _, opt := range opts {
		opt(hs)
	}

	if hs.Cfg == nil {
		hs.Cfg = setting.NewCfg()
		hs.Cfg.RBACEnabled = false
	}

	if hs.AccessControl == nil {
		hs.AccessControl = acimpl.ProvideAccessControl(hs.Cfg)
	}

	hs.registerRoutes()

	s := webtest.NewServer(t, hs.RouteRegister)
	return s
}

var (
	viewerRole = org.RoleViewer
	editorRole = org.RoleEditor
)

type setUpConf struct {
	aclMockResp []*dashboards.DashboardACLInfoDTO
}

type mockSearchService struct{ ExpectedResult model.HitList }

func (mss *mockSearchService) SearchHandler(_ context.Context, q *search.Query) error {
	q.Result = mss.ExpectedResult
	return nil
}
func (mss *mockSearchService) SortOptions() []model.SortOption { return nil }

func setUp(confs ...setUpConf) *HTTPServer {
	store := dbtest.NewFakeDB()
	hs := &HTTPServer{SQLStore: store, SearchService: &mockSearchService{}}

	aclMockResp := []*dashboards.DashboardACLInfoDTO{}
	for _, c := range confs {
		if c.aclMockResp != nil {
			aclMockResp = c.aclMockResp
		}
	}
	teamSvc := &teamtest.FakeService{}
	dashSvc := &dashboards.FakeDashboardService{}
	qResult := aclMockResp
	dashSvc.On("GetDashboardACLInfoList", mock.Anything, mock.AnythingOfType("*dashboards.GetDashboardACLInfoListQuery")).Return(qResult, nil)
	guardian.InitLegacyGuardian(store, dashSvc, teamSvc)
	return hs
}<|MERGE_RESOLUTION|>--- conflicted
+++ resolved
@@ -21,7 +21,6 @@
 	"github.com/grafana/grafana/pkg/infra/fs"
 	"github.com/grafana/grafana/pkg/infra/remotecache"
 	"github.com/grafana/grafana/pkg/infra/tracing"
-	"github.com/grafana/grafana/pkg/server/modules"
 	"github.com/grafana/grafana/pkg/services/accesscontrol"
 	"github.com/grafana/grafana/pkg/services/accesscontrol/acimpl"
 	"github.com/grafana/grafana/pkg/services/annotations/annotationstest"
@@ -263,143 +262,6 @@
 	}
 }
 
-<<<<<<< HEAD
-func setupHTTPServer(t *testing.T, useFakeAccessControl bool, options ...APITestServerOption) accessControlScenarioContext {
-	return setupHTTPServerWithCfg(t, useFakeAccessControl, setting.NewCfg(), options...)
-}
-
-func setupHTTPServerWithCfg(t *testing.T, useFakeAccessControl bool, cfg *setting.Cfg, options ...APITestServerOption) accessControlScenarioContext {
-	db := db.InitTestDB(t, db.InitTestDBOpt{})
-	return setupHTTPServerWithCfgDb(t, useFakeAccessControl, cfg, db, db, featuremgmt.WithFeatures(), options...)
-}
-
-func setupHTTPServerWithCfgDb(
-	t *testing.T, useFakeAccessControl bool, cfg *setting.Cfg, db *sqlstore.SQLStore,
-	store db.DB, features *featuremgmt.FeatureManager, options ...APITestServerOption,
-) accessControlScenarioContext {
-	t.Helper()
-	license := &licensing.OSSLicensingService{}
-	routeRegister := routing.NewRouteRegister()
-	teamService := teamimpl.ProvideService(db, cfg)
-	cfg.IsFeatureToggleEnabled = features.IsEnabled
-	quotaService := quotatest.New(false, nil)
-	dashboardsStore, err := dashboardsstore.ProvideDashboardStore(db, cfg, featuremgmt.WithFeatures(), tagimpl.ProvideService(db, cfg), quotaService)
-	require.NoError(t, err)
-
-	var acmock *accesscontrolmock.Mock
-	var ac accesscontrol.AccessControl
-	var acService accesscontrol.Service
-
-	var userSvc user.Service
-	userMock := usertest.NewUserServiceFake()
-	userMock.ExpectedUser = &user.User{ID: 1}
-	orgMock := orgtest.NewOrgServiceFake()
-	orgMock.ExpectedOrg = &org.Org{}
-	orgMock.ExpectedSearchOrgUsersResult = &org.SearchOrgUsersQueryResult{}
-
-	// Defining the accesscontrol service has to be done before registering routes
-	if useFakeAccessControl {
-		acmock = accesscontrolmock.New()
-		if !cfg.RBACEnabled {
-			acmock = acmock.WithDisabled()
-		}
-		ac = acmock
-		acService = acmock
-		userSvc = userMock
-	} else {
-		var err error
-		ac = acimpl.ProvideAccessControl(cfg)
-		userSvc, err = userimpl.ProvideService(db, nil, cfg, teamimpl.ProvideService(db, cfg), localcache.ProvideService(), quotatest.New(false, nil), supportbundlestest.NewFakeBundleService())
-		require.NoError(t, err)
-		acService, err = acimpl.ProvideService(cfg, db, routeRegister, localcache.ProvideService(), ac, featuremgmt.WithFeatures(), modules.ProvideService(cfg))
-		require.NoError(t, err)
-	}
-	teamPermissionService, err := ossaccesscontrol.ProvideTeamPermissions(cfg, routeRegister, db, ac, license, acService, teamService, userSvc)
-	require.NoError(t, err)
-
-	folderPermissionsService := accesscontrolmock.NewMockedPermissionsService()
-	dashboardPermissionsService := accesscontrolmock.NewMockedPermissionsService()
-
-	folderSvc := foldertest.NewFakeService()
-
-	// Create minimal HTTP Server
-	hs := &HTTPServer{
-		Cfg:                    cfg,
-		Features:               features,
-		Live:                   newTestLive(t, db),
-		QuotaService:           quotaService,
-		RouteRegister:          routeRegister,
-		SQLStore:               store,
-		License:                &licensing.OSSLicensingService{},
-		AccessControl:          ac,
-		accesscontrolService:   acService,
-		teamPermissionsService: teamPermissionService,
-		searchUsersService:     searchusers.ProvideUsersService(filters.ProvideOSSSearchUserFilter(), usertest.NewUserServiceFake()),
-		DashboardService: dashboardservice.ProvideDashboardService(
-			cfg, dashboardsStore, folderimpl.ProvideDashboardFolderStore(db), nil, features,
-			folderPermissionsService, dashboardPermissionsService, ac,
-			folderSvc,
-		),
-		preferenceService: preftest.NewPreferenceServiceFake(),
-		userService:       userSvc,
-		orgService:        orgMock,
-		teamService:       teamService,
-		annotationsRepo:   annotationstest.NewFakeAnnotationsRepo(),
-		authInfoService: &logintest.AuthInfoServiceFake{
-			ExpectedLabels: map[int64]string{int64(1): login.GetAuthProviderLabel(login.LDAPAuthModule)},
-		},
-	}
-
-	for _, o := range options {
-		o(hs)
-	}
-
-	require.NoError(t, hs.declareFixedRoles())
-	require.NoError(t, hs.accesscontrolService.(accesscontrol.RoleRegistry).RegisterFixedRoles(context.Background()))
-
-	// Instantiate a new Server
-	m := web.New()
-
-	// middleware to set the test initial context
-	initCtx := &contextmodel.ReqContext{}
-	m.Use(func(c *web.Context) {
-		initCtx.Context = c
-		initCtx.Logger = log.New("api-test")
-		c.Req = c.Req.WithContext(ctxkey.Set(c.Req.Context(), initCtx))
-	})
-
-	m.Use(accesscontrol.LoadPermissionsMiddleware(hs.accesscontrolService))
-
-	// Register all routes
-	hs.registerRoutes()
-	hs.RouteRegister.Register(m.Router)
-
-	return accessControlScenarioContext{
-		server:                      m,
-		initCtx:                     initCtx,
-		hs:                          hs,
-		acmock:                      acmock,
-		db:                          db,
-		cfg:                         cfg,
-		dashboardsStore:             dashboardsStore,
-		teamService:                 teamService,
-		userService:                 userSvc,
-		dashboardPermissionsService: dashboardPermissionsService,
-		folderPermissionsService:    folderPermissionsService,
-	}
-}
-
-func callAPI(server *web.Mux, method, path string, body io.Reader, t *testing.T) *httptest.ResponseRecorder {
-	req, err := http.NewRequest(method, path, body)
-	require.NoError(t, err)
-	req.Header.Set("Content-Type", "application/json")
-	recorder := httptest.NewRecorder()
-	server.ServeHTTP(recorder, req)
-	return recorder
-}
-
-=======
->>>>>>> 7ace44c8
 func mockRequestBody(v interface{}) io.ReadCloser {
 	b, _ := json.Marshal(v)
 	return io.NopCloser(bytes.NewReader(b))
