--- conflicted
+++ resolved
@@ -1862,11 +1862,7 @@
           "zipkindataquery",
           "zipkindatasourcecfg"
         ],
-<<<<<<< HEAD
-        "count": 64
-=======
-        "count": 65
->>>>>>> a54d18c1
+        "count": 66
       },
       "core": {
         "name": "core",
@@ -1910,11 +1906,7 @@
           "textpanelcfg",
           "xychartpanelcfg"
         ],
-<<<<<<< HEAD
-        "count": 12
-=======
-        "count": 16
->>>>>>> a54d18c1
+        "count": 17
       },
       "mature": {
         "name": "mature",
